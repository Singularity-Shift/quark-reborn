--- conflicted
+++ resolved
@@ -9,6 +9,7 @@
 serde = { workspace = true }
 serde_json = { workspace = true }
 tokio = { workspace = true }
+tokio-cron-scheduler = "0.14"
 log = { workspace = true }
 tracing-subscriber = "0.3"
 dotenvy = { workspace = true }
@@ -22,11 +23,7 @@
 regex = "1.10.5"
 dashmap = { workspace = true }
 tracing = "0.1.41"
-<<<<<<< HEAD
 open-ai-rust-responses-by-sshift = { workspace = true }
-=======
-open-ai-rust-responses-by-sshift = "0.2.9"
->>>>>>> 8ba4609a
 base64 = "0.22.1"
 cloud-storage = "0.11.1"
 uuid = { version = "1.9.1", features = ["v4"] }
