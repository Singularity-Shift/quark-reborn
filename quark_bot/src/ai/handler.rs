--- conflicted
+++ resolved
@@ -2,13 +2,10 @@
 use crate::ai::gcs::GcsImageUploader;
 use crate::ai::prompt::get_prompt;
 use crate::ai::tools::{execute_custom_tool, get_all_custom_tools};
+use crate::credentials::helpers::get_credentials;
 use crate::panora::handler::Panora;
 use crate::services::handler::Services;
 use crate::user_conversation::handler::UserConversations;
-use aptos_rust_sdk::client::builder::AptosClientBuilder;
-use aptos_rust_sdk::client::config::AptosNetwork;
-use aptos_rust_sdk::client::rest_api::AptosFullnodeClient;
-use aptos_rust_sdk_types::api_types::chain_id::ChainId;
 use base64::{Engine as _, engine::general_purpose};
 use open_ai_rust_responses_by_sshift::types::{
     Include, InputItem, ReasoningParams, Response, ResponseItem, Tool, ToolChoice,
@@ -23,35 +20,20 @@
 #[derive(Clone)]
 pub struct AI {
     openai_client: OAIClient,
-    node: AptosFullnodeClient,
     system_prompt: String,
     cloud: GcsImageUploader,
     panora: Panora,
     service: Services,
+    min_deposit: f64,
 }
 
 impl AI {
-    pub fn new(openai_api_key: String, cloud: GcsImageUploader, aptos_network: String) -> Self {
-        let (builder, _chain_id) = match aptos_network.as_str() {
-            "mainnet" => (
-                AptosClientBuilder::new(AptosNetwork::mainnet()),
-                ChainId::Mainnet,
-            ),
-            "testnet" => (
-                AptosClientBuilder::new(AptosNetwork::testnet()),
-                ChainId::Testnet,
-            ),
-            "devnet" => (
-                AptosClientBuilder::new(AptosNetwork::devnet()),
-                ChainId::Testing,
-            ),
-            _ => (
-                AptosClientBuilder::new(AptosNetwork::testnet()),
-                ChainId::Testnet,
-            ),
-        };
-        let node = builder.build();
-
+    pub fn new(
+        openai_api_key: String,
+        cloud: GcsImageUploader,
+        panora: Panora,
+        min_deposit: f64,
+    ) -> Self {
         let system_prompt = get_prompt();
 
         // Use default recovery policy for API error handling
@@ -60,16 +42,15 @@
         let openai_client = OAIClient::new_with_recovery(&openai_api_key, recovery_policy)
             .expect("Failed to create OpenAI client with recovery policy");
 
-        let panora = Panora::new();
         let service = Services::new();
 
         Self {
             openai_client,
             system_prompt,
-            node,
             cloud,
             panora,
             service,
+            min_deposit,
         }
     }
 
@@ -107,7 +88,6 @@
     pub async fn generate_response(
         &self,
         msg: Message,
-        user_id: i64,
         input: &str,
         db: &Db,
         tree: Tree,
@@ -118,11 +98,97 @@
         temperature: Option<f32>,
         reasoning: Option<ReasoningParams>,
     ) -> Result<AIResponse, anyhow::Error> {
+        let user = msg.from.clone();
+
+        if user.is_none() {
+            return Err(anyhow::anyhow!("User not found"));
+        }
+
+        let user = user.unwrap();
+        let user_id = user.id.0 as i64;
+
         log::info!(
             "AI generate_response called for user {} with input: '{}'",
             user_id,
             input
         );
+
+        let username = user.username.clone();
+
+        if username.is_none() {
+            return Err(anyhow::anyhow!("Username not found"));
+        }
+
+        let username = username.unwrap();
+
+        let user_credentials = get_credentials(&username, tree.clone());
+
+        if user_credentials.is_none() {
+            return Err(anyhow::anyhow!("User credentials not found"));
+        }
+
+        let user_credentials = user_credentials.unwrap();
+
+        let coin_address = self.panora.aptos.get_token_address().await?;
+
+        let address = user_credentials.resource_account_address;
+
+        let user_balance = self
+            .panora
+            .aptos
+            .get_account_balance(&address, &coin_address)
+            .await?;
+
+        let token = self.panora.get_token_ai_fees().await?;
+
+        let token_price = token.usd_price;
+
+        if token_price.is_none() {
+            return Err(anyhow::anyhow!("Token price not found"));
+        }
+
+        let token_price = token_price.unwrap();
+
+        let token_price = token_price.parse::<f64>();
+
+        if token_price.is_err() {
+            return Err(anyhow::anyhow!("Token price not found"));
+        }
+
+        let token_price = token_price.unwrap();
+
+        let token_decimals = token.decimals;
+
+        if token_decimals.is_none() {
+            return Err(anyhow::anyhow!("Token decimals not found"));
+        }
+
+        let token_decimals = token_decimals.unwrap();
+
+        let min_deposit = (self.min_deposit / token_price);
+
+        let min_deposit = (min_deposit as f64 * 10_f64.powi(token_decimals as i32)) as u64;
+
+        if user_balance < min_deposit as i64 {
+            let min_deposit_formatted = format!(
+                "{:.2}",
+                min_deposit as f64 / 10_f64.powi(token_decimals as i32)
+            );
+
+            let user_balance_formatted = format!(
+                "{:.2}",
+                user_balance as f64 / 10_f64.powi(token_decimals as i32)
+            );
+
+            return Err(anyhow::anyhow!(format!(
+                "User balance is less than the minimum deposit. Please fund your account using /fund_account. Minimum deposit: {} {} (Your balance: {} {})",
+                min_deposit_formatted,
+                token.symbol.clone().unwrap_or("".to_string()),
+                user_balance_formatted,
+                token.symbol.unwrap_or("".to_string())
+            )));
+        }
+
         let user_convos = UserConversations::new(db)?;
         let previous_response_id = user_convos.get_response_id(user_id);
         let mut tool_called: Vec<FunctionCallInfo> = Vec::new();
@@ -336,7 +402,6 @@
                         msg.clone(),
                         self.service.clone(),
                         tree.clone(),
-                        self.node.clone(),
                         self.panora.clone(),
                     )
                     .await;
@@ -460,35 +525,28 @@
             total_tokens_used
         );
 
-<<<<<<< HEAD
+        // Calculate tool usage from the final response
+        let (web_search_count, file_search_count, image_generation_count, code_interpreter_count) =
+            AIResponse::calculate_tool_usage(&current_response);
+
+        log::info!(
+            "Tool usage: web_search={}, file_search={}, image_generation={}, code_interpreter={}",
+            web_search_count,
+            file_search_count,
+            image_generation_count,
+            code_interpreter_count
+        );
+
         Ok(AIResponse::from((
             reply,
             model,
             image_data,
             Some(tool_called),
-            total_prompt_tokens,
-            total_output_tokens,
-            total_tokens_used,
-=======
-        // Calculate tool usage from the final response
-        let (web_search_count, file_search_count, image_generation_count, code_interpreter_count) = 
-            AIResponse::calculate_tool_usage(&current_response);
-        
-        log::info!("Tool usage: web_search={}, file_search={}, image_generation={}, code_interpreter={}",
-                  web_search_count, file_search_count, image_generation_count, code_interpreter_count);
-
-        Ok(AIResponse::from((
-            reply, 
-            image_data, 
-            Some(tool_called), 
-            total_prompt_tokens, 
-            total_output_tokens, 
             total_tokens_used,
             web_search_count,
             file_search_count,
             image_generation_count,
-            code_interpreter_count
->>>>>>> 8ba4609a
+            code_interpreter_count,
         )))
     }
 }