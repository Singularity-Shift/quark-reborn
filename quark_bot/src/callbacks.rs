//! Callback query handlers for quark_bot.

use crate::ai::vector_store::{
    delete_file_from_vector_store, delete_vector_store, list_user_files_with_names,
};
use crate::dependencies::BotDependencies;
use crate::user_model_preferences::callbacks::handle_model_preferences_callback;
use crate::utils;
use anyhow::Result;

use teloxide::{
    prelude::*,
    types::{InlineKeyboardButton, InlineKeyboardMarkup},
};

pub async fn handle_callback_query(
    bot: Bot,
    query: teloxide::types::CallbackQuery,
    bot_deps: BotDependencies,
) -> Result<()> {
    if let Some(data) = &query.data {
        let user_id = query.from.id.0 as i64;

        if data.starts_with("delete_file:") {
            let file_id = data.strip_prefix("delete_file:").unwrap();

            if let Some(vector_store_id) = bot_deps.user_convos.get_vector_store_id(user_id) {
                match delete_file_from_vector_store(
                    user_id,
                    bot_deps.clone(),
                    &vector_store_id,
                    file_id,
                )
                .await
                {
                    Ok(_) => {
                        bot.answer_callback_query(query.id.clone()).await?;

                        match list_user_files_with_names(user_id, bot_deps.clone()) {
                            Ok(files) => {
                                if files.is_empty() {
                                    if let Some(
                                        teloxide::types::MaybeInaccessibleMessage::Regular(message),
                                    ) = &query.message
                                    {
                                        bot.edit_message_text(message.chat.id, message.id, "✅ <b>File deleted successfully!</b>\n\n📁 <i>Your document library is now empty</i>\n\n💡 Use /add_files to upload new documents")
                                            .parse_mode(teloxide::types::ParseMode::Html)
                                            .reply_markup(InlineKeyboardMarkup::new(vec![] as Vec<Vec<InlineKeyboardButton>>))
                                            .await?;
                                    }
                                } else {
                                    let file_list = files
                                        .iter()
                                        .map(|file| {
                                            let icon = utils::get_file_icon(&file.name);
                                            let clean_name = utils::clean_filename(&file.name);
                                            format!("{}  <b>{}</b>", icon, clean_name)
                                        })
                                        .collect::<Vec<_>>()
                                        .join("\n");
                                    let response = format!(
                                        "🗂️ <b>Your Document Library</b> ({} files)\n\n{}\n\n💡 <i>Tap any button below to manage your files</i>",
                                        files.len(),
                                        file_list
                                    );
                                    let mut keyboard_rows = Vec::new();
                                    for file in &files {
                                        let clean_name = utils::clean_filename(&file.name);
                                        let button_text = if clean_name.len() > 25 {
                                            format!("🗑️ {}", &clean_name[..22].trim_end())
                                        } else {
                                            format!("🗑️ {}", clean_name)
                                        };
                                        let delete_button = InlineKeyboardButton::callback(
                                            button_text,
                                            format!("delete_file:{}", file.id),
                                        );
                                        keyboard_rows.push(vec![delete_button]);
                                    }
                                    if files.len() > 1 {
                                        let clear_all_button = InlineKeyboardButton::callback(
                                            "🗑️ Clear All Files",
                                            "clear_all_files",
                                        );
                                        keyboard_rows.push(vec![clear_all_button]);
                                    }
                                    let keyboard = InlineKeyboardMarkup::new(keyboard_rows);

                                    if let Some(
                                        teloxide::types::MaybeInaccessibleMessage::Regular(message),
                                    ) = &query.message
                                    {
                                        bot.edit_message_text(
                                            message.chat.id,
                                            message.id,
                                            response,
                                        )
                                        .parse_mode(teloxide::types::ParseMode::Html)
                                        .reply_markup(keyboard)
                                        .await?;
                                    }
                                }
                            }
                            Err(e) => {
                                log::error!("Failed to list files after deletion: {}", e);
                                bot.answer_callback_query(query.id)
                                    .text("❌ Error refreshing file list. Please try /list_files again.")
                                    .await?;
                            }
                        }
                    }
                    Err(e) => {
                        log::error!("File deletion failed: {}", e);
                        let error_msg = e.to_string();

                        // Check if it's a vector store not found error
                        if error_msg.contains("document library is no longer available") {
                            bot.answer_callback_query(query.id)
                                .text("📁 Your document library was removed. Use /add_files to create a new one!")
                                .await?;
                        } else {
                            bot.answer_callback_query(query.id)
                                .text(&format!("❌ Failed to delete file. Error: {}", e))
                                .await?;
                        }
                    }
                }
            } else {
                bot.answer_callback_query(query.id)
                    .text("❌ No document library found. Please try /list_files again.")
                    .await?;
            }
        } else if data == "clear_all_files" {
            match delete_vector_store(user_id, bot_deps.clone()).await {
                Ok(_) => {
                    bot.answer_callback_query(query.id).await?;
                    if let Some(teloxide::types::MaybeInaccessibleMessage::Regular(message)) =
                        &query.message
                    {
                        bot.edit_message_text(message.chat.id, message.id, "✅ <b>All files cleared successfully!</b>\n\n🗑️ <i>Your entire document library has been deleted</i>\n\n💡 Use /add_files to start building your library again")
                            .parse_mode(teloxide::types::ParseMode::Html)
                            .reply_markup(InlineKeyboardMarkup::new(vec![] as Vec<Vec<InlineKeyboardButton>>))
                            .await?;
                    }
                }
                Err(e) => {
                    log::error!("Failed to clear all files: {}", e);
                    bot.answer_callback_query(query.id)
                        .text(&format!("❌ Failed to clear files. Error: {}", e))
                        .await?;
                }
            }
        } else if data.starts_with("unmute:") {
            // Handle unmute callback - admin only
            let user_id_str = data.strip_prefix("unmute:").unwrap();
            let target_user_id: i64 = user_id_str.parse().unwrap_or(0);

            if let Some(teloxide::types::MaybeInaccessibleMessage::Regular(message)) =
                &query.message
            {
                // Check if the user clicking the button is an admin
                let admins = bot.get_chat_administrators(message.chat.id).await?;
                let requester_id = query.from.id;
                let is_admin = admins.iter().any(|member| member.user.id == requester_id);

                if !is_admin {
                    bot.answer_callback_query(query.id)
                        .text("❌ Only administrators can use this action")
                        .await?;
                    return Ok(());
                }

                // Create full permissions to unmute the user
                let full_permissions = teloxide::types::ChatPermissions::all();

                match bot
                    .restrict_chat_member(
                        message.chat.id,
                        teloxide::types::UserId(target_user_id as u64),
                        full_permissions,
                    )
                    .await
                {
                    Ok(_) => {
                        // Update the message to show user was unmuted
                        let updated_text = message
                            .text()
                            .unwrap_or("")
                            .replace("🔇 User has been muted", "🔊 User has been unmuted");

                        bot.edit_message_text(message.chat.id, message.id, updated_text)
                            .parse_mode(teloxide::types::ParseMode::Html)
                            .await?;

                        bot.answer_callback_query(query.id)
                            .text("✅ User unmuted successfully")
                            .await?;

                        log::info!("Admin {} unmuted user {}", requester_id, target_user_id);
                    }
                    Err(e) => {
                        log::error!("Failed to unmute user {}: {}", target_user_id, e);
                        bot.answer_callback_query(query.id)
                            .text("❌ Failed to unmute user")
                            .await?;
                    }
                }
            }
        } else if data.starts_with("ban:") {
            // Handle ban callback - admin only
            let user_id_str = data.strip_prefix("ban:").unwrap();
            let target_user_id: i64 = user_id_str.parse().unwrap_or(0);

            if let Some(teloxide::types::MaybeInaccessibleMessage::Regular(message)) =
                &query.message
            {
                // Check if the user clicking the button is an admin
                let admins = bot.get_chat_administrators(message.chat.id).await?;
                let requester_id = query.from.id;
                let is_admin = admins.iter().any(|member| member.user.id == requester_id);

                if !is_admin {
                    bot.answer_callback_query(query.id)
                        .text("❌ Only administrators can use this action")
                        .await?;
                    return Ok(());
                }

                match bot
                    .ban_chat_member(
                        message.chat.id,
                        teloxide::types::UserId(target_user_id as u64),
                    )
                    .await
                {
                    Ok(_) => {
                        // Update the message to show user was banned
                        let updated_text = message
                            .text()
                            .unwrap_or("")
                            .replace("🔇 User has been muted", "🚫 User has been banned");

                        // Remove the buttons since actions are complete
                        bot.edit_message_text(message.chat.id, message.id, updated_text)
                            .parse_mode(teloxide::types::ParseMode::Html)
                            .reply_markup(InlineKeyboardMarkup::new(
                                vec![] as Vec<Vec<InlineKeyboardButton>>
                            ))
                            .await?;

                        bot.answer_callback_query(query.id)
                            .text("✅ User banned successfully")
                            .await?;

                        log::info!("Admin {} banned user {}", requester_id, target_user_id);
                    }
                    Err(e) => {
                        log::error!("Failed to ban user {}: {}", target_user_id, e);
                        bot.answer_callback_query(query.id)
                            .text("❌ Failed to ban user")
                            .await?;
                    }
                }
            }
        } else if data.starts_with("select_chat_model:")
            || data.starts_with("set_temperature:")
            || data.starts_with("select_reasoning_model:")
            || data.starts_with("set_effort:")
        {
            // Handle model preference callbacks
            handle_model_preferences_callback(bot, query, bot_deps.user_model_prefs.clone())
                .await?;
        } else if data == "dao_preferences_done"
            || data.starts_with("dao_set_expiration_")
            || data.starts_with("dao_set_notifications_")
            || data.starts_with("dao_set_results_notifications_")
            || data.starts_with("dao_set_token_")
            || data.starts_with("dao_set_vote_duration_")
            || data.starts_with("dao_exp_")
            || data.starts_with("dao_notif_")
<<<<<<< HEAD
            || data.starts_with("dao_res_notif_")
=======
            || data.starts_with("dao_vote_duration_")
>>>>>>> 03f23ee3
            || data == "dao_preferences_back"
        {
            // Handle DAO preferences callbacks
            crate::dao::handler::handle_dao_preference_callback(bot, query, bot_deps).await?;
        } else if data == "voting_help" {
            // Handle voting help callback
            bot.answer_callback_query(query.id)
                .text("📱 Mini App: Opens voting interface inside Telegram\n🌐 Browser: Opens voting page in external browser\n\nBoth options work the same way!")
                .show_alert(true)
                .await?;
        } else {
            bot.answer_callback_query(query.id)
                .text("❌ Unknown action")
                .await?;
        }
    } else {
        bot.answer_callback_query(query.id)
            .text("❌ No action specified")
            .await?;
    }

    Ok(())
}<|MERGE_RESOLUTION|>--- conflicted
+++ resolved
@@ -278,11 +278,8 @@
             || data.starts_with("dao_set_vote_duration_")
             || data.starts_with("dao_exp_")
             || data.starts_with("dao_notif_")
-<<<<<<< HEAD
             || data.starts_with("dao_res_notif_")
-=======
             || data.starts_with("dao_vote_duration_")
->>>>>>> 03f23ee3
             || data == "dao_preferences_back"
         {
             // Handle DAO preferences callbacks
