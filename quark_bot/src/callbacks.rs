--- conflicted
+++ resolved
@@ -52,9 +52,8 @@
                         match list_user_files_with_names(user_id, bot_deps.clone()) {
                             Ok(files) => {
                                 if files.is_empty() {
-                                    if let Some(
-                                        MaybeInaccessibleMessage::Regular(message),
-                                    ) = &query.message
+                                    if let Some(MaybeInaccessibleMessage::Regular(message)) =
+                                        &query.message
                                     {
                                         bot.edit_message_text(message.chat.id, message.id, "✅ <b>File deleted successfully!</b>\n\n📁 <i>Your document library is now empty</i>\n\n💡 Use /add_files to upload new documents")
                                             .parse_mode(ParseMode::Html)
@@ -99,9 +98,8 @@
                                     }
                                     let keyboard = InlineKeyboardMarkup::new(keyboard_rows);
 
-                                    if let Some(
-                                        MaybeInaccessibleMessage::Regular(message),
-                                    ) = &query.message
+                                    if let Some(MaybeInaccessibleMessage::Regular(message)) =
+                                        &query.message
                                     {
                                         bot.edit_message_text(
                                             message.chat.id,
@@ -147,9 +145,7 @@
             match delete_vector_store(user_id, bot_deps.clone()).await {
                 Ok(_) => {
                     bot.answer_callback_query(query.id).await?;
-                    if let Some(MaybeInaccessibleMessage::Regular(message)) =
-                        &query.message
-                    {
+                    if let Some(MaybeInaccessibleMessage::Regular(message)) = &query.message {
                         bot.edit_message_text(message.chat.id, message.id, "✅ <b>All files cleared successfully!</b>\n\n🗑️ <i>Your entire document library has been deleted</i>\n\n💡 Use /add_files to start building your library again")
                             .parse_mode(teloxide::types::ParseMode::Html)
                             .reply_markup(InlineKeyboardMarkup::new(vec![] as Vec<Vec<InlineKeyboardButton>>))
@@ -168,9 +164,7 @@
             let user_id_str = data.strip_prefix("unmute:").unwrap();
             let target_user_id: i64 = user_id_str.parse().unwrap_or(0);
 
-            if let Some(MaybeInaccessibleMessage::Regular(message)) =
-                &query.message
-            {
+            if let Some(MaybeInaccessibleMessage::Regular(message)) = &query.message {
                 // Check if the user clicking the button is an admin
                 let admins = bot.get_chat_administrators(message.chat.id).await?;
                 let requester_id = query.from.id;
@@ -226,9 +220,7 @@
             }
             let target_user_id: i64 = parts[1].parse().unwrap_or(0);
 
-            if let Some(MaybeInaccessibleMessage::Regular(message)) =
-                &query.message
-            {
+            if let Some(MaybeInaccessibleMessage::Regular(message)) = &query.message {
                 // Check if the user clicking the button is an admin
                 let admins = bot.get_chat_administrators(message.chat.id).await?;
                 let requester_id = query.from.id;
@@ -1128,15 +1120,6 @@
                         query.from.id.0 as i64,
                     ));
                     // Prompt Step 1/2 in chat
-<<<<<<< HEAD
-                    let sent = bot.send_message(
-                        m.chat.id,
-                        "🛡️ <b>Moderation Settings — Step 1/2</b>\n\n<b>Send ALLOWED items</b> for this group.\n\n<b>Be specific</b>: include concrete phrases and examples.\n\n<b>Cancel anytime</b>: Tap <b>Back</b> or <b>Close</b> in the Moderation menu — this prompt will be removed.\n\n<b>Warning</b>: Allowed items can reduce moderation strictness; we've included a <b>copy & paste</b> template below to safely allow discussion of your token. To skip this step, send <code>na</code>.\n\n<b>Format</b>:\n- Send them in a <b>single message</b>\n- Separate each item with <code>;</code>\n\n<b>Example</b>:\n<b>discussion of APT token and ecosystem; official project links and documentation; community updates and announcements</b>\n\n<b>Quick template (copy/paste) to allow your own token</b>:\n<code>discussion of [YOUR_TOKEN] and ecosystem; official project links and documentation; community updates and announcements</code>\n\n<i>Note:</i> Default rules still protect against scams, phishing, and inappropriate content.\n\nWhen ready, send your list now.\n\n<i>Tip:</i> Use <b>Reset Custom Rules</b> in the Moderation menu anytime to clear custom rules.",
-                    )
-                    .parse_mode(teloxide::types::ParseMode::Html)
-                    .reply_to(m.id)
-                    .await?;
-=======
                     let sent = bot
                         .send_message(
                             m.chat.id,
@@ -1149,8 +1132,8 @@
                                 "mod_skip_allowed",
                             )],
                         ]))
+                        .reply_to(m.id)
                         .await?;
->>>>>>> 9dce5178
 
                     state.message_id = Some(sent.id.0 as i64);
                     bot_deps
@@ -1419,13 +1402,7 @@
 
 If you have questions, ask an admin before posting.
 "#;
-<<<<<<< HEAD
                     send_html_message(*m.clone(), bot.clone(), rules.to_string()).await?;
-=======
-                    bot.send_message(m.chat.id, rules)
-                        .parse_mode(ParseMode::Html)
-                        .await?;
->>>>>>> 9dce5178
                     bot.answer_callback_query(query.id)
                         .text("📜 Default rules sent")
                         .await?;
@@ -1456,12 +1433,13 @@
                             .join("\n")
                     };
 
-                    bot.send_message(m.chat.id, format!("{title}\n\n{body}", title = title, body = body))
-                        .parse_mode(ParseMode::Html)
-                        .await?;
-                    bot.answer_callback_query(query.id)
-                        .text("✅ Sent")
-                        .await?;
+                    bot.send_message(
+                        m.chat.id,
+                        format!("{title}\n\n{body}", title = title, body = body),
+                    )
+                    .parse_mode(ParseMode::Html)
+                    .await?;
+                    bot.answer_callback_query(query.id).text("✅ Sent").await?;
                 }
             }
         } else if data == "disable_notifications" {
