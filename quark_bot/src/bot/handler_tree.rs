--- conflicted
+++ resolved
@@ -93,12 +93,6 @@
                                     | Command::ListFiles
                                     | Command::NewChat
                                     | Command::PromptExamples
-<<<<<<< HEAD
-=======
-                                    | Command::Sentinel(_)
-                                    | Command::Mod
->>>>>>> 92619be7
-                                    | Command::ModerationRules
                             )
                         })
                         .filter_async(|msg: Message, auth: Auth| async move {
@@ -112,7 +106,7 @@
                         .filter(|cmd| {
                             matches!(
                                 cmd,
-                                Command::G(_) | Command::Mod | Command::Sentinal(_) | Command::GroupBalance(_) | Command::GroupWalletAddress
+                                Command::G(_) | Command::Mod | Command::Sentinel(_) | Command::GroupBalance(_) | Command::GroupWalletAddress | Command::ModerationRules
                             )
                         })
                         .filter_async(|msg: Message, group: Group| async move {
