//! Command handlers for quark_bot Telegram bot.
use crate::{
<<<<<<< HEAD
    ai::moderation::dto::{ModerationSettings, ModerationState}, assets::handler::handle_file_upload, bot::hooks::{fund_account_hook, pay_users_hook, withdraw_funds_hook}, credentials::dto::CredentialsPayload, dependencies::BotDependencies, filters::handler::process_message_for_filters, group::dto::GroupCredentials, payment::dto::PaymentPrefs, sponsor::dto::SponsorInterval, utils::{self, create_purchase_request}
=======
    ai::{
        moderation::handler::handle_message_moderation, sentinel::handler::handle_message_sentinel,
    },
    assets::handler::handle_file_upload,
    bot::hooks::{fund_account_hook, pay_users_hook, withdraw_funds_hook},
    credentials::dto::CredentialsPayload,
    dao::handler::handle_message_dao,
    dependencies::BotDependencies,
    group::dto::GroupCredentials,
    scheduled_payments::handler::handle_message_scheduled_payments,
    scheduled_prompts::handler::handle_message_scheduled_prompts,
    sponsor::handler::handle_sponsor_message,
    utils::{self, create_purchase_request},
    welcome::handler::handle_welcome_message,
>>>>>>> 96a1bc06
};
use anyhow::Result as AnyResult;
use aptos_rust_sdk_types::api_types::view::ViewRequest;
use serde_json::value;

use crate::{
    ai::{moderation::ModerationOverrides, vector_store::list_user_files_with_names},
    user_model_preferences::handler::initialize_user_preferences,
};

use open_ai_rust_responses_by_sshift::Model;
use quark_core::helpers::{bot_commands::Command, dto::CreateGroupRequest};
use regex;
use reqwest::Url;
use serde::{Deserialize, Serialize};
use std::env;
use std::time::Duration;
use teloxide::types::{
    ChatAction, InlineKeyboardButton, InlineKeyboardMarkup, InputFile, WebAppInfo,
};
use teloxide::types::{KeyboardMarkup, ParseMode};
use teloxide::{net::Download, utils::command::BotCommands};
use teloxide::{
    prelude::*,
    types::{ButtonRequest, KeyboardButton},
};
use tokio::fs::File;
use tokio::time::sleep;

const TELEGRAM_MESSAGE_LIMIT: usize = 4096;

/// Split a Telegram-HTML message into chunks without cutting inside tags/entities.
fn split_message(text: &str) -> Vec<String> {
    if text.len() <= TELEGRAM_MESSAGE_LIMIT {
        return vec![text.to_string()];
    }

    // Track whether a tag requires closing
    fn is_closing_required(tag: &str) -> bool {
        matches!(
            tag,
            "b" | "strong"
                | "i"
                | "em"
                | "u"
                | "ins"
                | "s"
                | "strike"
                | "del"
                | "code"
                | "pre"
                | "a"
                | "tg-spoiler"
                | "span"
                | "blockquote"
        )
    }

    let mut chunks: Vec<String> = Vec::new();
    let mut buf = String::new();
    let mut last_safe_break: Option<usize> = None; // index in buf safe to split
    let mut inside_tag = false;
    let mut inside_entity = false;
    let mut tag_buf = String::new();
    let mut open_stack: Vec<String> = Vec::new();
    let mut tag_start_in_buf: usize = 0; // start index of current tag
    let mut last_anchor_start: Option<usize> = None; // avoid splitting inside <a>

    let push_chunk = |buf: &mut String, chunks: &mut Vec<String>| {
        if !buf.trim().is_empty() {
            chunks.push(buf.trim().to_string());
        }
        buf.clear();
    };

    for ch in text.chars() {
        match ch {
            '<' => {
                inside_tag = true;
                tag_buf.clear();
                tag_start_in_buf = buf.len();
                buf.push(ch);
            }
            '>' => {
                buf.push(ch);
                if inside_tag {
                    // parse tag name
                    let tag_content = tag_buf.trim();
                    let is_end = tag_content.starts_with('/')
                        || tag_content.starts_with("/ ")
                        || tag_content.starts_with(" /");
                    let name = tag_content
                        .trim_start_matches('/')
                        .split_whitespace()
                        .next()
                        .unwrap_or("")
                        .to_lowercase();
                    if !name.is_empty() && is_closing_required(&name) {
                        if is_end {
                            if let Some(pos) = open_stack.iter().rposition(|t| t == &name) {
                                open_stack.remove(pos);
                            }
                            if name == "a" {
                                last_anchor_start = None;
                            }
                        } else {
                            open_stack.push(name.clone());
                            if name == "a" {
                                last_anchor_start = Some(tag_start_in_buf);
                            }
                        }
                    }
                }
                inside_tag = false;
                if !inside_entity && open_stack.is_empty() {
                    last_safe_break = Some(buf.len());
                }
            }
            '&' => {
                inside_entity = true;
                buf.push(ch);
            }
            ';' => {
                buf.push(ch);
                if inside_entity {
                    inside_entity = false;
                    if !inside_tag && open_stack.is_empty() {
                        last_safe_break = Some(buf.len());
                    }
                }
            }
            _ => {
                if inside_tag {
                    tag_buf.push(ch);
                }
                buf.push(ch);
                if (ch == ' ' || ch == '\n' || ch == '\t')
                    && !inside_tag
                    && !inside_entity
                    && open_stack.is_empty()
                {
                    last_safe_break = Some(buf.len());
                }
            }
        }

        if buf.len() >= TELEGRAM_MESSAGE_LIMIT {
            if let Some(idx) = last_safe_break {
                let remainder = buf.split_off(idx);
                let chunk = buf.trim().to_string();
                if !chunk.is_empty() {
                    chunks.push(chunk);
                }
                buf = remainder;
            } else if last_anchor_start.is_some() {
                // Split before the anchor started to avoid cutting inside <a>
                let pos = last_anchor_start.unwrap();
                if pos > 0 {
                    let remainder = buf.split_off(pos);
                    let chunk = buf.trim().to_string();
                    if !chunk.is_empty() {
                        chunks.push(chunk);
                    }
                    buf = remainder;
                } else {
                    // Anchor starts at 0; fall back to pushing the whole buffer to make progress
                    push_chunk(&mut buf, &mut chunks);
                }
            } else if open_stack.iter().any(|t| t == "pre" || t == "code") {
                // Close pre/code at boundary and reopen in next chunk
                let closable: Vec<&str> = open_stack
                    .iter()
                    .map(|s| s.as_str())
                    .filter(|t| *t == "pre" || *t == "code")
                    .collect();
                for t in closable.iter().rev() {
                    buf.push_str(&format!("</{}>", t));
                }
                let reopen = closable
                    .iter()
                    .map(|t| format!("<{}>", t))
                    .collect::<Vec<_>>()
                    .join("");
                let chunk = buf.trim().to_string();
                if !chunk.is_empty() {
                    chunks.push(chunk);
                }
                buf.clear();
                buf.push_str(&reopen);
            } else {
                // Last resort: push whatever we have (should be rare)
                push_chunk(&mut buf, &mut chunks);
            }
            last_safe_break = None;
        }
    }

    if !buf.trim().is_empty() {
        chunks.push(buf.trim().to_string());
    }

    chunks
}

/// Extract all <pre>...</pre> blocks and return the text without them, plus the list of pre contents
fn split_off_pre_blocks(text: &str) -> (String, Vec<String>) {
    let re = regex::Regex::new(r"(?s)<pre[^>]*>(.*?)</pre>").unwrap();
    let mut pre_blocks: Vec<String> = Vec::new();
    let without_pre = re
        .replace_all(text, |caps: &regex::Captures| {
            pre_blocks.push(caps.get(1).map(|m| m.as_str()).unwrap_or("").to_string());
            "".to_string()
        })
        .to_string();
    (without_pre, pre_blocks)
}

/// Send a long <pre> block safely by chunking and wrapping each chunk in <pre> tags
async fn send_pre_block(bot: &Bot, chat_id: ChatId, title: &str, content: &str) -> AnyResult<()> {
    // Escape HTML special chars inside the <pre> block
    let escaped = teloxide::utils::html::escape(content);
    let prefix = format!("{}\n<pre>", title);
    let suffix = "</pre>";
    // Leave some headroom for prefix/suffix
    let max_payload = TELEGRAM_MESSAGE_LIMIT.saturating_sub(prefix.len() + suffix.len() + 16);
    let mut current = String::new();
    for ch in escaped.chars() {
        if current.chars().count() + 1 > max_payload {
            let msg = format!("{}{}{}", prefix, current, suffix);
            match bot
                .send_message(chat_id, msg)
                .parse_mode(ParseMode::Html)
                .await
            {
                Ok(_) => {}
                Err(e) => {
                    let err_text = e.to_string();
                    log::error!("Error sending <pre> chunk: {}", err_text);
                    if err_text.contains("can't parse entities")
                        || err_text.contains("Unsupported start tag")
                    {
                        let _ = bot
                            .send_message(
                                chat_id,
                                "Sorry — I made an error in my output. Please try again or start a /newchat.",
                            )
                            .await;
                        return Ok(());
                    }
                    return Err(e.into());
                }
            }
            current.clear();
        }
        current.push(ch);
    }
    if !current.is_empty() {
        let msg = format!("{}{}{}", prefix, current, suffix);
        match bot
            .send_message(chat_id, msg)
            .parse_mode(ParseMode::Html)
            .await
        {
            Ok(_) => {}
            Err(e) => {
                let err_text = e.to_string();
                log::error!("Error sending final <pre> chunk: {}", err_text);
                if err_text.contains("can't parse entities")
                    || err_text.contains("Unsupported start tag")
                {
                    let _ = bot
                        .send_message(
                            chat_id,
                            "Sorry — I made an error in my output. Please try again or start a /newchat.",
                        )
                        .await;
                    return Ok(());
                }
                return Err(e.into());
            }
        }
    }
    Ok(())
}

/// Send a potentially long message, splitting it into multiple messages if necessary
async fn send_long_message(bot: &Bot, chat_id: ChatId, text: &str) -> AnyResult<()> {
    // Convert markdown (including ``` code fences) to Telegram-compatible HTML
    let html_text = utils::markdown_to_html(text);
    // Normalize image anchor to point to the public GCS URL when present
    let html_text = utils::normalize_image_url_anchor(&html_text);
    let chunks = split_message(&html_text);

    for (i, chunk) in chunks.iter().enumerate() {
        if i > 0 {
            // Small delay between messages to avoid rate limiting
            sleep(Duration::from_millis(100)).await;
        }

        match bot
            .send_message(chat_id, chunk)
            .parse_mode(ParseMode::Html)
            .await
        {
            Ok(_) => {}
            Err(e) => {
                let err_text = e.to_string();
                log::error!("Error sending message chunk: {}", err_text);
                if err_text.contains("can't parse entities")
                    || err_text.contains("Unsupported start tag")
                {
                    let _ = bot
                        .send_message(
                            chat_id,
                            "Sorry — I made an error in my output. Please try again or start a /newchat.",
                        )
                        .await;
                    return Ok(());
                }
                return Err(e.into());
            }
        }
    }

    Ok(())
}

pub async fn handle_aptos_connect(bot: Bot, msg: Message) -> AnyResult<()> {
    if !msg.chat.is_private() {
        bot.send_message(
            msg.chat.id,
            "❌ This command can only be used in a private chat with the bot.",
        )
        .await?;
    }

    let aptos_connect_url = "https://aptosconnect.app";

    let url = Url::parse(&aptos_connect_url).expect("Invalid URL");
    let web_app_info = WebAppInfo { url };

    let aptos_connect_button = InlineKeyboardButton::web_app("Open Aptos Connect", web_app_info);

    bot.send_message(
        msg.chat.id,
        "Click the button below to login to your quark account",
    )
    .reply_markup(InlineKeyboardMarkup::new(vec![vec![aptos_connect_button]]))
    .await?;

    return Ok(());
}

pub async fn handle_login_user(bot: Bot, msg: Message) -> AnyResult<()> {
    if !msg.chat.is_private() {
        bot.send_message(
            msg.chat.id,
            "❌ This command can only be used in a private chat with the bot.",
        )
        .await?;
        return Ok(());
    }

    let user = msg.from;

    if user.is_none() {
        bot.send_message(msg.chat.id, "❌ Unable to verify permissions.")
            .await?;
        return Ok(());
    }

    let user_id = user.unwrap().id;

    let app_url = env::var("APP_URL").expect("APP_URL must be set");
    let url_to_build = format!("{}/login?userId={}", app_url, user_id);

    let url = Url::parse(&url_to_build).expect("Invalid URL");

    let web_app_info = WebAppInfo { url };

    let request = ButtonRequest::WebApp(web_app_info);

    let login_button = KeyboardButton::new("Login to your Quark account");

    let login_button = login_button.request(request);

    let login_markup = KeyboardMarkup::new(vec![vec![login_button]]);

    bot.send_message(
        msg.chat.id,
        "Click the button below to login to your quark account",
    )
    .reply_markup(login_markup)
    .await?;

    return Ok(());
}

pub async fn handle_login_group(
    bot: Bot,
    msg: Message,
    bot_deps: BotDependencies,
) -> AnyResult<()> {
    // Ensure this command is used in a group chat
    if msg.chat.is_private() {
        bot.send_message(msg.chat.id, "❌ This command must be used in a group chat.")
            .await?;
        return Ok(());
    }

    let account_seed = bot_deps.group.account_seed.clone();

    // Allow only group administrators to invoke
    let admins = bot.get_chat_administrators(msg.chat.id).await?;
    let requester_id = msg.from.as_ref().map(|u| u.id);
    let group_id = msg.chat.id;

    let group_id_formatted = format!("{}-{}", msg.chat.id, account_seed);

    let payload: GroupCredentials;

    if let Some(uid) = requester_id {
        let is_admin = admins.iter().any(|member| member.user.id == uid);
        if !is_admin {
            bot.send_message(
                group_id,
                "❌ Only group administrators can use this command.",
            )
            .await?;
            return Ok(());
        }
    } else {
        // Cannot identify sender; deny action
        bot.send_message(group_id, "❌ Unable to verify permissions.")
            .await?;
        return Ok(());
    }

    let group_exists = bot_deps
        .group
        .group_exists(group_id, bot_deps.panora.clone())
        .await;

    if !group_exists {
        let group_result = bot_deps
            .service
            .create_group(CreateGroupRequest {
                group_id: group_id_formatted.clone(),
            })
            .await;

        if group_result.is_err() {
            bot.send_message(msg.chat.id, "❌ Unable to create group.")
                .await?;
            return Ok(());
        }
    }

    let jwt = bot_deps.group.generate_new_jwt(group_id);

    if !jwt {
        bot.send_message(group_id, "❌ Unable to generate JWT.")
            .await?;
        return Ok(());
    }

    let payload_response = bot_deps.group.get_credentials(group_id);

    if payload_response.is_none() {
        bot.send_message(group_id, "❌ Unable to get credentials.")
            .await?;
        return Ok(());
    }

    payload = payload_response.unwrap();

    let updated_credentials =
        check_group_resource_account_address(&bot, payload, msg.clone(), &bot_deps).await;

    if updated_credentials.is_err() {
        bot.send_message(msg.chat.id, "❌ Unable to save credentials.")
            .await?;
        return Ok(());
    }

    bot.send_message(msg.chat.id, format!("🔑 <b>Group Login Successful!</b>\n\n<i>You can now use the group's Quark account to interact with the bot.</i>\n\n💡 <i>Use /groupwalletaddress to get the group's wallet address and /groupbalance to get the group's balance of a token.</i>"))
        .parse_mode(ParseMode::Html)
        .await?;
    Ok(())
}

pub async fn handle_help(bot: Bot, msg: Message) -> AnyResult<()> {
    bot.send_message(msg.chat.id, Command::descriptions().to_string())
        .await?;
    Ok(())
}

pub async fn handle_prices(bot: Bot, msg: Message) -> AnyResult<()> {
    let pricing_info = crate::ai::actions::execute_prices(&serde_json::json!({})).await;
    bot.send_message(msg.chat.id, pricing_info)
        .parse_mode(ParseMode::Html)
        .await?;
    Ok(())
}

pub async fn handle_add_files(bot: Bot, msg: Message) -> AnyResult<()> {
    if !msg.chat.is_private() {
        bot.send_message(msg.chat.id, "❌ Please DM the bot to upload files.")
            .await?;
        return Ok(());
    }
    bot.send_message(msg.chat.id, "📎 Please attach the files you wish to upload in your next message.\n\n✅ Supported: Documents, Photos, Videos, Audio files\n💡 You can send multiple files in one message!").await?;
    Ok(())
}

pub async fn handle_list_files(bot: Bot, msg: Message, bot_deps: BotDependencies) -> AnyResult<()> {
    if !msg.chat.is_private() {
        bot.send_message(msg.chat.id, "❌ Please DM the bot to list your files.")
            .await?;
        return Ok(());
    }
    let user_id = msg.from.as_ref().map(|u| u.id.0).unwrap_or(0) as i64;
    if let Some(_vector_store_id) = bot_deps.user_convos.get_vector_store_id(user_id) {
        match list_user_files_with_names(user_id, bot_deps.clone()) {
            Ok(files) => {
                if files.is_empty() {
                    bot.send_message(msg.chat.id, "📁 <b>Your Document Library</b>\n\n<i>No files uploaded yet</i>\n\n💡 Use /add_files to start building your personal AI knowledge base!")
                        .parse_mode(ParseMode::Html)
                        .await?;
                } else {
                    let file_list = files
                        .iter()
                        .map(|file| {
                            let icon = utils::get_file_icon(&file.name);
                            let clean_name = utils::clean_filename(&file.name);
                            format!("{}  <b>{}</b>", icon, clean_name)
                        })
                        .collect::<Vec<_>>()
                        .join("\n");
                    let response = format!(
                        "🗂️ <b>Your Document Library</b> ({} files)\n\n{}\n\n💡 <i>Tap any button below to manage your files</i>",
                        files.len(),
                        file_list
                    );
                    use teloxide::types::{InlineKeyboardButton, InlineKeyboardMarkup};
                    let mut keyboard_rows = Vec::new();
                    for file in &files {
                        let clean_name = utils::clean_filename(&file.name);
                        let button_text = if clean_name.len() > 25 {
                            format!("🗑️ {}", &clean_name[..22].trim_end())
                        } else {
                            format!("🗑️ {}", clean_name)
                        };
                        let delete_button = InlineKeyboardButton::callback(
                            button_text,
                            format!("delete_file:{}", file.id),
                        );
                        keyboard_rows.push(vec![delete_button]);
                    }
                    if files.len() > 1 {
                        let clear_all_button =
                            InlineKeyboardButton::callback("🗑️ Clear All Files", "clear_all_files");
                        keyboard_rows.push(vec![clear_all_button]);
                    }
                    let keyboard = InlineKeyboardMarkup::new(keyboard_rows);
                    bot.send_message(msg.chat.id, response)
                        .parse_mode(teloxide::types::ParseMode::Html)
                        .reply_markup(keyboard)
                        .await?;
                }
            }
            Err(e) => {
                bot.send_message(
                    msg.chat.id,
                    format!(
                        "❌ <b>Error accessing your files</b>\n\n<i>Technical details:</i> {}",
                        e
                    ),
                )
                .parse_mode(teloxide::types::ParseMode::Html)
                .await?;
            }
        }
    } else {
        bot.send_message(msg.chat.id, "🆕 <b>Welcome to Your Document Library!</b>\n\n<i>No documents uploaded yet</i>\n\n💡 Use /add_files to upload your first files and start building your AI-powered knowledge base!")
            .parse_mode(ParseMode::Html)
            .await?;
    }
    Ok(())
}

pub async fn handle_chat(
    bot: Bot,
    msg: Message,
    prompt: String,
    group_id: Option<String>,
    is_sponsor: bool,
    bot_deps: BotDependencies,
) -> AnyResult<()> {
    // Store group_id for later use to avoid move issues
    let group_id_for_hook = group_id.clone();

    // --- Start Typing Indicator Immediately ---
    let bot_clone = bot.clone();
    let profile = env::var("PROFILE").unwrap_or("prod".to_string());
    let typing_indicator_handle = tokio::spawn(async move {
        loop {
            if let Err(e) = bot_clone
                .send_chat_action(msg.chat.id, ChatAction::Typing)
                .await
            {
                log::warn!("Failed to send typing action: {}", e);
                break;
            }
            sleep(Duration::from_secs(5)).await;
        }
    });

    let user = msg.from.as_ref();

    if user.is_none() {
        typing_indicator_handle.abort();
        bot.send_message(msg.chat.id, "❌ Unable to verify permissions.")
            .await?;
        return Ok(());
    }

    let user_id = user.unwrap().id.to_string();
    let username = user.unwrap().username.as_ref();

    if username.is_none() {
        typing_indicator_handle.abort();
        bot.send_message(msg.chat.id, "❌ Unable to verify permissions.")
            .await?;
        return Ok(());
    }

    let username = username.unwrap();

    let credentials = bot_deps.auth.get_credentials(&username);
    if credentials.is_none() && !is_sponsor {
        typing_indicator_handle.abort();
        bot.send_message(msg.chat.id, "❌ Unable to verify permissions.")
            .await?;
        return Ok(());
    }

    let group_credentials = bot_deps.group.get_credentials(msg.chat.id);

    // Load user's chat model preferences
    let preferences = bot_deps.user_model_prefs.get_preferences(username);

    let chat_model = preferences.chat_model.to_openai_model();
    // Only pass temperature for models that support it
    let temperature = match chat_model {
        Model::GPT41 | Model::GPT41Mini | Model::GPT4o => Some(preferences.temperature),
        _ => None,
    };

    // --- Vision Support: Check for replied-to images ---
    let mut image_url_from_reply: Option<String> = None;
    // --- Context Support: Check for replied-to message text ---
    let mut replied_message_context: Option<String> = None;
    // --- Image Support: Process replied message images ---
    let mut replied_message_image_paths: Vec<(String, String)> = Vec::new();
    if let Some(reply) = msg.reply_to_message() {
        // Extract text content from replied message (following /mod pattern)
        let reply_text_content = reply.text().or_else(|| reply.caption()).unwrap_or_default();

        if !reply_text_content.is_empty() {
            if let Some(from) = reply.from.as_ref() {
                let username = from
                    .username
                    .as_ref()
                    .map(|u| format!("@{}", u))
                    .unwrap_or_else(|| from.first_name.clone());
                replied_message_context =
                    Some(format!("User {} said: {}", username, reply_text_content));
            } else {
                replied_message_context = Some(format!("Previous message: {}", reply_text_content));
            }
        }

        // Process images from replied message – only take the largest resolution (last PhotoSize)
        if let Some(photos) = reply.photo() {
            if let Some(photo) = photos.last() {
                let file_id = &photo.file.id;
                let file_info = bot.get_file(file_id.clone()).await?;
                let extension = file_info
                    .path
                    .split('.')
                    .last()
                    .unwrap_or("jpg")
                    .to_string();
                let temp_path = format!(
                    "/tmp/reply_{}_{}.{}",
                    user_id, photo.file.unique_id, extension
                );
                let mut file = File::create(&temp_path)
                    .await
                    .map_err(|e| teloxide::RequestError::from(std::sync::Arc::new(e)))?;
                bot.download_file(&file_info.path, &mut file)
                    .await
                    .map_err(|e| teloxide::RequestError::from(e))?;
                replied_message_image_paths.push((temp_path, extension));
            }
        }

        if let Some(from) = reply.from.as_ref() {
            if from.is_bot {
                let reply_text = reply.text().or_else(|| reply.caption());
                if let Some(text) = reply_text {
                    // A simple regex to find the GCS URL
                    if let Ok(re) = regex::Regex::new(
                        r"https://storage\.googleapis\.com/sshift-gpt-bucket/[^\s]+",
                    ) {
                        if let Some(mat) = re.find(text) {
                            image_url_from_reply = Some(mat.as_str().to_string());
                        }
                    }
                }
            }
        }
    }

    // --- Download user-attached images ---
    let mut user_uploaded_image_paths: Vec<(String, String)> = Vec::new();
    if let Some(photos) = msg.photo() {
        // Telegram orders PhotoSize from smallest to largest; take the last (largest)
        if let Some(photo) = photos.last() {
            let file_id = &photo.file.id;
            let file_info = bot.get_file(file_id.clone()).await?;
            let extension = file_info
                .path
                .split('.')
                .last()
                .unwrap_or("jpg")
                .to_string();
            let temp_path = format!("/tmp/{}_{}.{}", user_id, photo.file.unique_id, extension);
            let mut file = File::create(&temp_path)
                .await
                .map_err(|e| teloxide::RequestError::from(std::sync::Arc::new(e)))?;
            bot.download_file(&file_info.path, &mut file)
                .await
                .map_err(|e| teloxide::RequestError::from(e))?;
            user_uploaded_image_paths.push((temp_path, extension));
        }
    }

    // --- Upload replied message images to GCS ---
    let replied_message_image_urls = if !replied_message_image_paths.is_empty() {
        match bot_deps
            .ai
            .upload_user_images(replied_message_image_paths)
            .await
        {
            Ok(urls) => urls,
            Err(e) => {
                log::error!("Failed to upload replied message images: {}", e);
                Vec::new()
            }
        }
    } else {
        Vec::new()
    };

    // --- Upload user images to GCS ---
    let user_uploaded_image_urls = match bot_deps
        .ai
        .upload_user_images(user_uploaded_image_paths)
        .await
    {
        Ok(urls) => urls,
        Err(e) => {
            log::error!("Failed to upload user images: {}", e);
            typing_indicator_handle.abort();
            bot.send_message(
                msg.chat.id,
                "Sorry, I couldn't upload your image. Please try again.",
            )
            .await?;
            // We should probably stop execution here
            return Ok(());
        }
    };

    // --- Combine all image URLs ---
    let mut all_image_urls = user_uploaded_image_urls;
    all_image_urls.extend(replied_message_image_urls);

    // Prepare the final prompt with context if available
    let final_prompt = if let Some(context) = replied_message_context {
        format!("{}\n\nUser asks: {}", context, prompt)
    } else {
        prompt
    };

    // Asynchronously generate the response
    let response_result = bot_deps
        .ai
        .generate_response(
            bot.clone(),
            msg.clone(),
            &final_prompt,
            image_url_from_reply,
            all_image_urls,
            chat_model,
            8192,
            temperature,
            None,
            bot_deps.clone(),
            group_id.clone(),
        )
        .await;

    typing_indicator_handle.abort();

    match response_result {
        Ok(ai_response) => {
            let (web_search, file_search, image_gen, _) = ai_response.get_tool_usage_counts();

            let jwt = if group_id.is_some() {
                let group_credentials = group_credentials;

                if group_credentials.is_some() {
                    group_credentials.unwrap().jwt
                } else {
                    credentials.unwrap().jwt
                }
            } else {
                credentials.unwrap().jwt
            };

            if profile != "dev" {
                let response = create_purchase_request(
                    file_search,
                    web_search,
                    image_gen,
                    ai_response.total_tokens,
                    ai_response.model,
                    &jwt,
                    group_id,
                    Some(user_id),
                    bot_deps.clone(),
                )
                .await;

                if response.is_err() {
                    log::error!(
                        "Error purchasing tokens: {}",
                        response.as_ref().err().unwrap()
                    );

                    if response.as_ref().err().unwrap().to_string().contains("401")
                        || response.as_ref().err().unwrap().to_string().contains("403")
                    {
                        bot.send_message(
                            msg.chat.id,
                            "Your login has expired. Please login again.",
                        )
                        .await?;
                    } else {
                        bot.send_message(
                            msg.chat.id,
                            "Sorry, I encountered an error while processing your chat request.",
                        )
                        .await?;
                    }

                    return Ok(());
                }
            }

            if let Some(image_data) = ai_response.image_data {
                let photo = InputFile::memory(image_data);
                // Strip <pre> blocks from caption to avoid unbalanced HTML when truncated
                let (text_without_pre, pre_blocks) = split_off_pre_blocks(&ai_response.text);
                let caption = if text_without_pre.len() > 1024 {
                    &text_without_pre[..1024]
                } else {
                    &text_without_pre
                };
                bot.send_photo(msg.chat.id, photo)
                    .caption(caption)
                    .parse_mode(ParseMode::Html)
                    .await?;
                // Send any extracted <pre> blocks safely in full
                for pre in pre_blocks {
                    send_pre_block(&bot, msg.chat.id, "", &pre).await?;
                }
                // If the text_without_pre is longer than 1024, send the remainder
                if text_without_pre.len() > 1024 {
                    send_long_message(&bot, msg.chat.id, &text_without_pre[1024..]).await?;
                }
            } else if let Some(ref tool_calls) = ai_response.tool_calls {
                if tool_calls
                    .iter()
                    .any(|tool_call| tool_call.name == "withdraw_funds")
                {
                    withdraw_funds_hook(bot, msg, ai_response.text).await?;
                } else if tool_calls
                    .iter()
                    .any(|tool_call| tool_call.name == "fund_account")
                {
                    fund_account_hook(bot, msg, ai_response.text).await?;
                } else if tool_calls
                    .iter()
                    .any(|tool_call| tool_call.name == "get_pay_users")
                {
                    // Get transaction_id from the pending transaction
                    let user_id = if let Some(user) = &msg.from {
                        user.id.0 as i64
                    } else {
                        log::warn!("Unable to get user ID for pay_users_hook");
                        send_long_message(&bot, msg.chat.id, &ai_response.text).await?;
                        return Ok(());
                    };

                    let group_id_i64 = group_id_for_hook
                        .as_ref()
                        .and_then(|gid| gid.parse::<i64>().ok());

                    if let Some(pending_transaction) = bot_deps
                        .pending_transactions
                        .get_pending_transaction(user_id, group_id_i64)
                    {
                        pay_users_hook(
                            bot,
                            msg,
                            ai_response.text,
                            group_id_for_hook,
                            pending_transaction.transaction_id,
                            bot_deps.clone(),
                        )
                        .await?;
                    } else {
                        log::warn!(
                            "No pending transaction found for user {} in group {:?}",
                            user_id,
                            group_id_i64
                        );
                        send_long_message(&bot, msg.chat.id, &ai_response.text).await?;
                    }
                } else {
                    send_long_message(&bot, msg.chat.id, &ai_response.text).await?;
                }
            } else {
                send_long_message(&bot, msg.chat.id, &ai_response.text).await?;
            }

            // Log tool calls if any
            if let Some(tool_calls) = &ai_response.tool_calls {
                if !tool_calls.is_empty() {
                    log::info!("Tool calls executed: {:?}", tool_calls);
                }
            }
        }
        Err(e) => {
            bot.send_message(
                msg.chat.id,
                format!("An error occurred while processing your request: {}", e),
            )
            .parse_mode(ParseMode::Html)
            .await?;
        }
    }

    Ok(())
}

pub async fn handle_new_chat(bot: Bot, msg: Message, bot_deps: BotDependencies) -> AnyResult<()> {
    let user_id = msg.from.as_ref().map(|u| u.id.0).unwrap_or(0) as i64;

    match bot_deps.user_convos.clear_response_id(user_id) {
        Ok(_) => {
            bot.send_message(msg.chat.id, "🆕 <b>New conversation started!</b>\n\n✨ Your previous chat history has been cleared. Your next /chat command will start a fresh conversation thread.\n\n💡 <i>Your uploaded files and settings remain intact</i>")
                .parse_mode(ParseMode::Html)
                .await?;
        }
        Err(e) => {
            bot.send_message(
                msg.chat.id,
                format!(
                    "❌ <b>Error starting new chat</b>\n\n<i>Technical details:</i> {}",
                    e
                ),
            )
            .parse_mode(ParseMode::Html)
            .await?;
        }
    }
    Ok(())
}

pub async fn handle_web_app_data(
    bot: Bot,
    msg: Message,
    bot_deps: BotDependencies,
) -> AnyResult<()> {
    let web_app_data = msg.web_app_data().unwrap();
    let payload = web_app_data.data.clone();

    let payload = serde_json::from_str::<CredentialsPayload>(&payload);

    if payload.is_err() {
        bot.send_message(msg.chat.id, "❌ Error parsing payload")
            .await?;
        return Ok(());
    };

    let payload = payload.unwrap();

    let user = msg.from;

    if user.is_none() {
        bot.send_message(msg.chat.id, "❌ User not found").await?;
        return Ok(());
    }

    let user = user.unwrap();

    let username = user.username;

    if username.is_none() {
        bot.send_message(msg.chat.id, "❌ Username not found, required for login")
            .await?;
        return Ok(());
    }

    let username = username.unwrap();

    let user_id = user.id;

    bot_deps
        .auth
        .generate_new_jwt(
            username.clone(),
            user_id,
            payload.account_address,
            payload.resource_account_address,
        )
        .await;

    // Initialize default model preferences for new user
    let _ = initialize_user_preferences(&username, &bot_deps.user_model_prefs).await;

    return Ok(());
}

pub async fn handle_message(bot: Bot, msg: Message, bot_deps: BotDependencies) -> AnyResult<()> {
    // Sentinel: moderate every message in group if sentinel is on
    if !msg.chat.is_private() {
        let group_id = msg.chat.id.to_string();
        let chat_id = msg.chat.id;
        let user = msg.from.clone();

        if user.is_none() {
            return Ok(());
        }

        let user_id = user.as_ref().unwrap().id.to_string();

        let username = user.as_ref().unwrap().username.clone();

        let group_credentials = bot_deps.group.get_credentials(msg.chat.id);

        if username.is_none() {
            log::error!("Username not found");
            return Ok(());
        }

        if group_credentials.is_none() {
            log::error!("Group credentials not found");

            bot.send_message(msg.chat.id, "❌ Group not found, please login again")
                .await?;
            return Ok(());
        }

        let group_credentials = group_credentials.unwrap();

        let username = username.unwrap();

        if !group_credentials.users.contains(&username) {
            bot_deps
                .group
                .add_user_to_group(msg.chat.id, username)
                .await?;
        }

        // Try to find the pending token input with the formatted group ID
        let formatted_group_id = format!("{}-{}", group_id, bot_deps.group.account_seed);

        let dao_executed = handle_message_dao(
            bot.clone(),
            msg.clone(),
            bot_deps.clone(),
            user_id.clone(),
            formatted_group_id,
        )
        .await?;

        if dao_executed {
            return Ok(());
        }

        let welcome_executed = handle_welcome_message(
            bot.clone(),
            bot_deps.clone(),
            &msg,
            user_id.clone(),
            group_id.clone(),
        )
        .await?;

        if welcome_executed {
            return Ok(());
        }

        let sponsor_executed = handle_sponsor_message(
            &bot,
            &msg,
            &bot_deps,
            group_id.clone(),
            user.clone().unwrap().id,
            msg.chat.id,
        )
        .await?;

<<<<<<< HEAD
        // Filters wizard: capture free text steps
        if let Some(user) = &msg.from {
            let filter_key = format!("filter_{}-{}:{}", msg.chat.id.0, bot_deps.filters.account_seed, user.id.0);
            if let Some(mut st) = bot_deps.filters.get_pending_settings(&filter_key) {
                let text_raw = msg.text().or_else(|| msg.caption()).unwrap_or("").trim().to_string();
                if text_raw.eq_ignore_ascii_case("/cancel") || text_raw.to_lowercase().starts_with("/cancel@") {
                    if let Err(e) = bot_deps.filters.remove_pending_settings(&filter_key) {
                        log::error!("Failed to remove filter wizard state: {}", e);
                    }
                    bot.send_message(msg.chat.id, "✅ Cancelled filter creation.").await?;
                    return Ok(());
                }
                if text_raw.is_empty() || text_raw.starts_with('/') { return Ok(()); }
                match st.step {
                    crate::filters::dto::PendingFilterStep::AwaitingTrigger => {
                        // Store the trigger(s) as entered
                        st.trigger = Some(text_raw.clone());
                        st.step = crate::filters::dto::PendingFilterStep::AwaitingResponse;
                        if let Err(e) = bot_deps.filters.put_pending_settings(filter_key, &st) {
                            log::error!("Failed to save filter wizard state: {}", e);
                            bot.send_message(msg.chat.id, "❌ Failed to save filter progress.").await?;
                            return Ok(());
                        }
                        bot.send_message(msg.chat.id, "🔍 <b>Add New Filter - Step 2/3</b>\n\nNow send the response message that the bot should reply with when someone types your trigger.\n\n💡 <i>This can be any text, including emojis and multiple lines.</i>")
                            .parse_mode(ParseMode::Html)
                            .await?;
                        return Ok(());
                    }
                    crate::filters::dto::PendingFilterStep::AwaitingResponse => {
                        // Store the response and move to confirmation step
                        st.response = Some(text_raw.clone());
                        st.step = crate::filters::dto::PendingFilterStep::AwaitingConfirm;
                        if let Err(e) = bot_deps.filters.put_pending_settings(filter_key, &st) {
                            log::error!("Failed to save filter wizard state: {}", e);
                            bot.send_message(msg.chat.id, "❌ Failed to save filter progress.").await?;
                            return Ok(());
                        }
                        
                        // Show confirmation with summary
                        let summary = crate::filters::helpers::summarize(&st);
                        let keyboard = teloxide::types::InlineKeyboardMarkup::new(vec![
                            vec![
                                teloxide::types::InlineKeyboardButton::callback("✅ Confirm & Create", "filters_confirm"),
                                teloxide::types::InlineKeyboardButton::callback("❌ Cancel", "filters_cancel"),
                            ],
                        ]);
                        
                        bot.send_message(msg.chat.id, summary)
                            .parse_mode(ParseMode::Html)
                            .reply_markup(keyboard)
                            .await?;
                        return Ok(());
                    }
                    crate::filters::dto::PendingFilterStep::AwaitingConfirm => {
                        // This step is handled by callback queries, not text input
                        // Just ignore any text input during confirmation
                        return Ok(());
                    }
                }
            }
        }

        // Scheduled payments wizard: capture free text steps
        if let Some(user) = &msg.from {
            let pay_key = (&msg.chat.id.0, &(user.id.0 as i64));
            if let Some(mut st) = bot_deps.scheduled_payments.get_pending(pay_key) {
                let text_raw = msg.text().or_else(|| msg.caption()).unwrap_or("").trim().to_string();
                if text_raw.eq_ignore_ascii_case("/cancel") || text_raw.to_lowercase().starts_with("/cancel@") {
                    bot_deps.scheduled_payments.delete_pending(pay_key)?;
                    bot.send_message(msg.chat.id, "✅ Cancelled scheduled payment setup.").await?;
                    return Ok(());
                }
                if text_raw.is_empty() || text_raw.starts_with('/') { return Ok(()); }
                match st.step {
                    crate::scheduled_payments::dto::PendingPaymentStep::AwaitingRecipient => {
                        // Expect @username
                        let uname = text_raw.trim_start_matches('@').to_string();
                        if let Some(creds) = bot_deps.auth.get_credentials(&uname) {
                            st.recipient_username = Some(uname);
                            st.recipient_address = Some(creds.resource_account_address);
                            st.step = crate::scheduled_payments::dto::PendingPaymentStep::AwaitingToken;
                            bot_deps.scheduled_payments.put_pending(pay_key, &st)?;
                            bot.send_message(msg.chat.id, "💳 Send token symbol (e.g., APT, USDC, or emoji)").await?;
                        } else {
                            bot.send_message(msg.chat.id, "❌ Unknown user. Please send a valid @username.").await?;
                        }
                        return Ok(());
                    }
                    crate::scheduled_payments::dto::PendingPaymentStep::AwaitingToken => {
                        let symbol_input = if text_raw.chars().any(|c| c.is_ascii_alphabetic()) { text_raw.to_uppercase() } else { text_raw.clone() };
                        let (token_type, decimals, symbol) = if symbol_input.eq_ignore_ascii_case("APT") || symbol_input.eq_ignore_ascii_case("APTOS") {
                            ("0x1::aptos_coin::AptosCoin".to_string(), 8u8, "APT".to_string())
                        } else {
                            match bot_deps.panora.get_token_by_symbol(&symbol_input).await {
                                Ok(token) => {
                                    let t = if token.token_address.is_some() { token.token_address.unwrap() } else { token.fa_address };
                                    (t, token.decimals, token.symbol)
                                }
                                Err(_) => {
                                    bot.send_message(msg.chat.id, "❌ Token not found. Try again (e.g., APT, USDC)").await?;
                                    return Ok(());
                                }
                            }
                        };
                        st.symbol = Some(symbol);
                        st.token_type = Some(token_type);
                        st.decimals = Some(decimals);
                        st.step = crate::scheduled_payments::dto::PendingPaymentStep::AwaitingAmount;
                        bot_deps.scheduled_payments.put_pending(pay_key, &st)?;
                        bot.send_message(msg.chat.id, "💰 Send amount (decimal)").await?;
                        return Ok(());
                    }
                    crate::scheduled_payments::dto::PendingPaymentStep::AwaitingAmount => {
                        let parsed = text_raw.replace('_', "").replace(',', "");
                        match parsed.parse::<f64>() {
                            Ok(v) if v > 0.0 => {
                                st.amount_display = Some(v);
                                st.step = crate::scheduled_payments::dto::PendingPaymentStep::AwaitingDate;
                                bot_deps.scheduled_payments.put_pending(pay_key, &st)?;
                                bot.send_message(msg.chat.id, "📅 Send start date in YYYY-MM-DD (UTC)").await?;
                            }
                            _ => {
                                bot.send_message(msg.chat.id, "❌ Invalid amount. Please send a positive number.").await?;
                            }
                        }
                        return Ok(());
                    }
                    crate::scheduled_payments::dto::PendingPaymentStep::AwaitingDate => {
                        if chrono::NaiveDate::parse_from_str(&text_raw, "%Y-%m-%d").is_ok() {
                            st.date = Some(text_raw);
                            st.step = crate::scheduled_payments::dto::PendingPaymentStep::AwaitingHour;
                            bot_deps.scheduled_payments.put_pending(pay_key, &st)?;
                            let kb = crate::scheduled_payments::wizard::build_hours_keyboard_payments();
                            bot.send_message(msg.chat.id, "⏰ Select hour (UTC)").reply_markup(kb).await?;
                        } else {
                            bot.send_message(msg.chat.id, "❌ Invalid date. Use YYYY-MM-DD.").await?;
                        }
                        return Ok(());
                    }
                    crate::scheduled_payments::dto::PendingPaymentStep::AwaitingConfirm => {
                        // Support 'skip' to keep existing values during edit flow
                        if text_raw.eq_ignore_ascii_case("skip") {
                            // do nothing, keep values
                            bot.send_message(msg.chat.id, "✔️ Keeping existing values. Use buttons to confirm.").await?;
                            return Ok(());
                        }
                    }
                    _ => {}
                }
            }
        }

        // Process filters for this message
        if let Ok(filter_triggered) = process_message_for_filters(bot.clone(), msg.clone(), bot_deps.clone()).await {
            if filter_triggered {
                // Filter was triggered and response sent, return early
                return Ok(());
            }
        }

        // Check if sentinel is on for this group
        let sentinel_on = bot_deps.sentinel.get_sentinel(chat_id.to_string());
        if sentinel_on {
            // Skip moderation if this user is in moderation settings wizard
            if let Some(_) = &msg.from {
                let moderation_state = bot_deps.moderation.get_moderation_state(chat_id.to_string()).unwrap_or(ModerationState {
                    step: "AwaitingAllowed".to_string(),
                    allowed_items: None,
                    message_id: None,
                });
                if moderation_state.step == "AwaitingAllowed" {
                    return Ok(());
                }
            }
            // Don't moderate admin or bot messages
            if let Some(user) = &msg.from {
                if user.is_bot {
                    return Ok(());
                }

                // Check admin status
                let admins = bot.get_chat_administrators(msg.chat.id).await?;
                let is_admin = admins.iter().any(|member| member.user.id == user.id);
                if is_admin {
                    return Ok(());
                }
            } else {
                return Ok(());
            }

            let address = group_credentials.resource_account_address;

            let default_payment_prefs = bot_deps.default_payment_prefs.clone();

            let coin = bot_deps.payment.get_payment_token(msg.chat.id.to_string()).unwrap_or(PaymentPrefs::from((default_payment_prefs.label, default_payment_prefs.currency, default_payment_prefs.version)));

            let group_balance = bot_deps
            .panora
            .aptos
            .get_account_balance(&address, &coin.currency)
                .await?;

            let token = bot_deps.panora.get_token_by_symbol(&coin.label).await;

            if token.is_err() {
                bot.send_message(msg.chat.id, "❌ Token not found, please contact support")
                    .await?;
                return Ok(());
            }

            let token = token.unwrap();

            let token_price = token.usd_price;

            if token_price.is_none() {
                bot.send_message(
                    msg.chat.id,
                    "❌ Token price not found, please contact support",
                )
                .await?;
                return Ok(());
            }

            let token_price = token_price.unwrap();
=======
        if sponsor_executed {
            return Ok(());
        }

        let moderation_executed =
            handle_message_moderation(&bot, &msg, &bot_deps, chat_id.to_string()).await?;
>>>>>>> 96a1bc06

        if moderation_executed {
            return Ok(());
        }

        let scheduled_payments_executed = handle_message_scheduled_payments(
            bot.clone(),
            msg.clone(),
            bot_deps.clone(),
            user.clone().unwrap(),
        )
        .await?;

        if scheduled_payments_executed {
            return Ok(());
        }

        let scheduled_prompts_executed = handle_message_scheduled_prompts(
            bot.clone(),
            msg.clone(),
            bot_deps.clone(),
            user.unwrap(),
        )
        .await?;

        if scheduled_prompts_executed {
            return Ok(());
        }

        let sentinel_executed =
            handle_message_sentinel(bot.clone(), msg.clone(), bot_deps.clone(), group_id.clone())
                .await?;

        if sentinel_executed {
            return Ok(());
        }
    }

    if msg.media_group_id().is_some() && msg.photo().is_some() {
        let media_aggregator = bot_deps.media_aggregator.clone();
        media_aggregator.add_message(msg, bot_deps.clone()).await;
        return Ok(());
    }

    // Photo-only message (no text/caption) may belong to a pending command
    if msg.text().is_none() && msg.caption().is_none() && msg.photo().is_some() {
        let cmd_collector = bot_deps.cmd_collector.clone();
        cmd_collector
            .try_attach_photo(msg, bot_deps.clone(), None)
            .await;
        return Ok(());
    }

    if msg.caption().is_none()
        && msg.chat.is_private()
        && (msg.document().is_some()
            || msg.photo().is_some()
            || msg.video().is_some()
            || msg.audio().is_some())
    {
        handle_file_upload(bot, msg, bot_deps.clone()).await?;
    }
    Ok(())
}

// removed: handle_sentinel — sentinel toggling is available in Group Settings → Moderation

// removed: handle_moderation_settings — wizard now launched via /groupsettings Moderation menu

pub async fn handle_wallet_address(
    bot: Bot,
    msg: Message,
    bot_deps: BotDependencies,
) -> AnyResult<()> {
    println!("handle_wallet_address");
    let user = msg.from;

    if user.is_none() {
        bot.send_message(msg.chat.id, "❌ User not found").await?;
        return Ok(());
    }

    let user = user.unwrap();

    let username = user.username;

    if username.is_none() {
        bot.send_message(msg.chat.id, "❌ Username not found")
            .await?;
        return Ok(());
    }

    let username = username.unwrap();

    let user_credentials = bot_deps.auth.get_credentials(&username);

    if user_credentials.is_none() {
        bot.send_message(msg.chat.id, "❌ User not found").await?;
        return Ok(());
    }

    let user_credentials = user_credentials.unwrap();

    let wallet_address = user_credentials.resource_account_address;

    bot.send_message(
        msg.chat.id,
        format!(
            "💰 <b>Your Wallet Address</b>\n\n<code>{}</code>",
            wallet_address
        ),
    )
    .parse_mode(ParseMode::Html)
    .await?;

    Ok(())
}

pub async fn handle_mod(bot: Bot, msg: Message, bot_deps: BotDependencies) -> AnyResult<()> {
    // Check if sentinel is on for this chat
    if !msg.chat.is_private() {
        let sentinel_on = bot_deps.sentinel.get_sentinel(msg.chat.id.to_string());

        if sentinel_on {
            bot.send_message(
                msg.chat.id,
                "🛡️ <b>Sentinel Mode Active</b>\n\n/report is disabled while sentinel is ON. All messages are being automatically moderated."
            )
            .parse_mode(ParseMode::Html)
            .await?;
            return Ok(());
        }
    }

    let group_credentials = bot_deps.group.get_credentials(msg.chat.id);

    if group_credentials.is_none() {
        bot.send_message(msg.chat.id, "❌ Group not found").await?;
        return Ok(());
    }

    // Check if the command is used in reply to a message
    if let Some(reply_to_msg) = msg.reply_to_message() {
        let user = reply_to_msg.from.clone();

        if user.is_none() {
            bot.send_message(msg.chat.id, "❌ User not found").await?;
            return Ok(());
        }

        // Extract text from the replied message
        let message_text = reply_to_msg
            .text()
            .or_else(|| reply_to_msg.caption())
            .unwrap_or_default();

        if message_text.is_empty() {
            bot.send_message(
                msg.chat.id,
                format!("⚠️ <b>No Text Found</b>\n\n📝 Message ID: <code>{}</code>\n\n❌ The replied message contains no text to moderate.", reply_to_msg.id)
            )
            .parse_mode(ParseMode::Html)
            .await?;
            return Ok(());
        }

        // Create moderation service using environment API key
        let moderation_service = bot_deps.moderation.clone();

        // Moderate the message
        // Load overrides
        let formatted_group_id = format!("{}-{}", msg.chat.id.0, bot_deps.group.account_seed);
        let settings_tree = bot_deps.db.open_tree("moderation_settings").unwrap();
        let overrides = if let Ok(Some(raw)) = settings_tree.get(formatted_group_id.as_bytes()) {
            #[derive(Serialize, Deserialize)]
            struct ModerationSettings {
                allowed_items: Vec<String>,
                disallowed_items: Vec<String>,
                updated_by_user_id: i64,
                updated_at_unix_ms: i64,
            }
            if let Ok(ms) = serde_json::from_slice::<ModerationSettings>(&raw) {
                Some(ModerationOverrides {
                    allowed_items: ms.allowed_items,
                    disallowed_items: ms.disallowed_items,
                })
            } else {
                None
            }
        } else {
            None
        };
        match moderation_service
            .moderate_message(message_text, &bot, &msg, &reply_to_msg, overrides)
            .await
        {
            Ok(result) => {
                log::info!(
                    "Manual moderation result: {} for message: {} (tokens: {})",
                    result.verdict,
                    message_text,
                    result.total_tokens
                );

                let purchase_result = create_purchase_request(
                    0,
                    0,
                    0,
                    result.total_tokens,
                    Model::GPT5Nano,
                    &group_credentials.unwrap().jwt,
                    Some(msg.chat.id.0.to_string()),
                    None,
                    bot_deps,
                )
                .await;

                if purchase_result.is_err() {
                    log::error!(
                        "Failed to purchase ai for flagged content: {}",
                        purchase_result.err().unwrap()
                    );
                    return Ok(());
                }

                // Only respond if the message is flagged
                if result.verdict == "F" {
                    // First, mute the user who sent the flagged message
                    if let Some(flagged_user) = &reply_to_msg.from {
                        // Create restricted permissions (muted)
                        let restricted_permissions = teloxide::types::ChatPermissions::empty();

                        // Mute the user indefinitely
                        if let Err(mute_error) = bot
                            .restrict_chat_member(
                                msg.chat.id,
                                flagged_user.id,
                                restricted_permissions,
                            )
                            .await
                        {
                            log::error!("Failed to mute user {}: {}", flagged_user.id, mute_error);
                        } else {
                            log::info!(
                                "Successfully muted user {} for flagged content",
                                flagged_user.id
                            );
                        }

                        // Create keyboard with admin controls
                        let keyboard = InlineKeyboardMarkup::new(vec![vec![
                            InlineKeyboardButton::callback(
                                "🔇 Unmute",
                                format!("unmute:{}", flagged_user.id),
                            ),
                            InlineKeyboardButton::callback(
                                "🚫 Ban",
                                format!("ban:{}:{}", flagged_user.id, reply_to_msg.id.0),
                            ),
                        ]]);

                        // Build a visible user mention (prefer @username, else clickable name)
                        let user_mention = if let Some(username) = &flagged_user.username {
                            format!("@{}", username)
                        } else {
                            let name = teloxide::utils::html::escape(&flagged_user.first_name);
                            format!(
                                "<a href=\"tg://user?id={}\">{}</a>",
                                flagged_user.id.0, name
                            )
                        };

                        // Send the flagged message response
                        bot.send_message(
                            msg.chat.id,
                            format!(
                                "🛡️ <b>Content Flagged & User Muted</b>\n\n📝 Message ID: <code>{}</code>\n\n❌ Status: <b>FLAGGED</b> 🔴\n🔇 User has been muted\n👤 <b>User:</b> {}\n\n💬 <i>Flagged message:</i>\n<blockquote><span class=\"tg-spoiler\">{}</span></blockquote>",
                                reply_to_msg.id,
                                user_mention,
                                teloxide::utils::html::escape(message_text)
                            )
                        )
                        .parse_mode(ParseMode::Html)
                        .reply_markup(keyboard)
                        .await?;
                        // Immediately remove the offending message from the chat
                        if let Err(e) = bot.delete_message(msg.chat.id, reply_to_msg.id).await {
                            log::warn!(
                                "Failed to delete offending replied message {}: {}",
                                reply_to_msg.id.0,
                                e
                            );
                        }
                    } else {
                        // Fallback if no user found in the replied message
                        bot.send_message(
                            msg.chat.id,
                            format!(
                                "🛡️ <b>Content Flagged</b>\n\n📝 Message ID: <code>{}</code>\n\n❌ Status: <b>FLAGGED</b> 🔴\n⚠️ Could not identify user to mute\n\n💬 <i>Flagged message:</i>\n<blockquote><span class=\"tg-spoiler\">{}</span></blockquote>",
                                reply_to_msg.id,
                                teloxide::utils::html::escape(message_text)
                            )
                        )
                        .parse_mode(ParseMode::Html)
                        .await?;
                        // Remove the offending message regardless
                        if let Err(e) = bot.delete_message(msg.chat.id, reply_to_msg.id).await {
                            log::warn!(
                                "Failed to delete offending replied message {}: {}",
                                reply_to_msg.id.0,
                                e
                            );
                        }
                    }
                }
                // Silent when passed (P) - no response
            }
            Err(e) => {
                log::error!("Moderation failed: {}", e);
                bot.send_message(
                    msg.chat.id,
                    format!(
                        "🛡️ <b>Moderation Error</b>\n\n📝 Message ID: <code>{}</code>\n\n❌ <b>Error:</b> Failed to analyze message. Please try again later.\n\n🔧 <i>Technical details:</i> {}",
                        reply_to_msg.id,
                        e
                    )
                )
                .parse_mode(ParseMode::Html)
                .await?;
            }
        }
    } else {
        // Not a reply to a message, show usage instructions
        bot.send_message(
            msg.chat.id,
            "❌ <b>Invalid Usage</b>\n\n📝 The <code>/report</code> command must be used in reply to a message.\n\n💡 <b>How to use:</b>\n1. Find the message you want to moderate\n2. Reply to that message with <code>/report</code>\n\n🛡️ This will analyze the content of the replied message for violations."
        )
        .parse_mode(ParseMode::Html)
        .await?;
    }
    Ok(())
}

pub async fn handle_balance(
    bot: Bot,
    msg: Message,
    symbol: &str,
    bot_deps: BotDependencies,
) -> AnyResult<()> {
    let user = msg.from;

    if user.is_none() {
        bot.send_message(msg.chat.id, "❌ User not found").await?;
        return Ok(());
    }

    let user = user.unwrap();

    let username = user.username;

    if username.is_none() {
        log::error!("❌ Username not found");
        bot.send_message(msg.chat.id, "❌ Username not found")
            .await?;
        return Ok(());
    }

    let username = username.unwrap();

    let user_credentials = bot_deps.auth.get_credentials(&username);

    if user_credentials.is_none() {
        log::error!("❌ User not found");
        bot.send_message(msg.chat.id, "❌ User not found").await?;
        return Ok(());
    }

    let (token_type, decimals, token_symbol) =
        if symbol.to_lowercase() == "apt" || symbol.to_lowercase() == "aptos" {
            (
                "0x1::aptos_coin::AptosCoin".to_string(),
                8u8,
                "APT".to_string(),
            )
        } else {
            let token = bot_deps.panora.get_token_by_symbol(symbol).await;

            if token.is_err() {
                log::error!("❌ Error getting token: {}", token.as_ref().err().unwrap());
                bot.send_message(msg.chat.id, "❌ Error getting token")
                    .await?;
                return Ok(());
            }

            let token = token.unwrap();

            let token_type = if token.token_address.as_ref().is_some() {
                token.token_address.as_ref().unwrap().to_string()
            } else {
                token.fa_address.clone()
            };

            (token_type, token.decimals, token.symbol.clone())
        };

    let user_credentials = user_credentials.unwrap();

    let balance = bot_deps
        .panora
        .aptos
        .node
        .get_account_balance(
            user_credentials.resource_account_address,
            token_type.to_string(),
        )
        .await;

    if balance.is_err() {
        log::error!(
            "❌ Error getting balance: {}",
            balance.as_ref().err().unwrap()
        );
        bot.send_message(msg.chat.id, "❌ Error getting balance")
            .await?;
        return Ok(());
    }

    let raw_balance = balance.unwrap().into_inner();

    let balance_i64 = raw_balance.as_i64();

    if balance_i64.is_none() {
        log::error!("❌ Balance not found");
        bot.send_message(msg.chat.id, "❌ Balance not found")
            .await?;
        return Ok(());
    }

    let raw_balance = balance_i64.unwrap();

    // Convert raw balance to human readable format using decimals
    let human_balance = raw_balance as f64 / 10_f64.powi(decimals as i32);

    println!(
        "Raw balance: {}, Human balance: {}",
        raw_balance, human_balance
    );

    bot.send_message(
        msg.chat.id,
        format!("💰 <b>Balance</b>: {:.6} {}", human_balance, token_symbol),
    )
    .parse_mode(ParseMode::Html)
    .await?;

    Ok(())
}

pub async fn handle_group_balance(
    bot: Bot,
    msg: Message,
    bot_deps: BotDependencies,
    symbol: &str,
) -> AnyResult<()> {
    if !msg.chat.is_group() && !msg.chat.is_supergroup() {
        bot.send_message(msg.chat.id, "❌ This command can only be used in a group")
            .await?;
        return Ok(());
    }

    let group_credentials = bot_deps.group.get_credentials(msg.chat.id);

    if group_credentials.is_none() {
        bot.send_message(msg.chat.id, "❌ Group not found").await?;
        return Ok(());
    }

    let group_credentials = group_credentials.unwrap();

    let (token_type, decimals, token_symbol) =
        if symbol.to_lowercase() == "apt" || symbol.to_lowercase() == "aptos" {
            (
                "0x1::aptos_coin::AptosCoin".to_string(),
                8u8,
                "APT".to_string(),
            )
        } else {
            let tokens = bot_deps.panora.get_token_by_symbol(symbol).await;

            if tokens.is_err() {
                log::error!("❌ Error getting token: {}", tokens.as_ref().err().unwrap());
                bot.send_message(msg.chat.id, "❌ Error getting token")
                    .await?;
                return Ok(());
            }

            let token = tokens.unwrap();

            let token_type = if token.token_address.as_ref().is_some() {
                token.token_address.as_ref().unwrap().to_string()
            } else {
                token.fa_address.clone()
            };

            (token_type, token.decimals, token.symbol.clone())
        };

    let balance = bot_deps
        .panora
        .aptos
        .node
        .get_account_balance(
            group_credentials.resource_account_address,
            token_type.to_string(),
        )
        .await;

    if balance.is_err() {
        log::error!(
            "❌ Error getting balance: {}",
            balance.as_ref().err().unwrap()
        );
        bot.send_message(msg.chat.id, "❌ Error getting balance")
            .await?;
        return Ok(());
    }

    let raw_balance = balance.unwrap().into_inner();

    let balance_i64 = raw_balance.as_i64();

    if balance_i64.is_none() {
        log::error!("❌ Balance not found");
        bot.send_message(msg.chat.id, "❌ Balance not found")
            .await?;
        return Ok(());
    }

    let raw_balance = balance_i64.unwrap();

    // Convert raw balance to human readable format using decimals
    let human_balance = raw_balance as f64 / 10_f64.powi(decimals as i32);

    bot.send_message(
        msg.chat.id,
        format!("💰 <b>Balance</b>: {:.6} {}", human_balance, token_symbol),
    )
    .parse_mode(ParseMode::Html)
    .await?;

    Ok(())
}

pub async fn handle_group_wallet_address(
    bot: Bot,
    msg: Message,
    bot_deps: BotDependencies,
) -> AnyResult<()> {
    if !msg.chat.is_group() && !msg.chat.is_supergroup() {
        bot.send_message(msg.chat.id, "❌ This command can only be used in a group")
            .await?;
        return Ok(());
    }

    let group_credentials = bot_deps.group.get_credentials(msg.chat.id);

    log::info!("Group id: {:?}", msg.chat.id);

    if group_credentials.is_none() {
        bot.send_message(msg.chat.id, "❌ Group not found").await?;
        return Ok(());
    }

    let group_credentials = group_credentials.unwrap();

    bot.send_message(
        msg.chat.id,
        format!(
            "💰 <b>Group Wallet Address</b>\n\n<code>{}</code>",
            group_credentials.resource_account_address
        ),
    )
    .parse_mode(ParseMode::Html)
    .await?;

    Ok(())
}

pub async fn handle_moderation_rules(bot: Bot, msg: Message) -> AnyResult<()> {
    let rules = r#"
<b>🛡️ Moderation Rules</b>

To avoid being muted or banned, please follow these rules:

<b>1. No Promotion or Selling</b>
- Do not offer services, products, access, or benefits
- Do not position yourself as an authority/leader to gain trust
- Do not promise exclusive opportunities or deals
- No commercial solicitation of any kind

<b>2. No Private Communication Invites</b>
- Do not request to move conversation to DM/private
- Do not offer to send details privately
- Do not ask for personal contact information
- Do not attempt to bypass public group discussion

<b>Examples (not exhaustive):</b>
- "I can offer you whitelist access"
- "DM me for details"
- "React and I'll message you"
- "I'm a [title] and can help you"
- "Send me your wallet address"
- "Contact me privately"
- "I'll send you the link"

If you have questions, ask an admin before posting.
"#;
    bot.send_message(msg.chat.id, rules)
        .parse_mode(ParseMode::Html)
        .await?;
    Ok(())
}

async fn check_group_resource_account_address(
    bot: &Bot,
    group_credentials: GroupCredentials,
    msg: Message,
    bot_deps: &BotDependencies,
) -> AnyResult<GroupCredentials> {
    let group_id = group_credentials.group_id.clone();

    const MAX_RETRIES: u32 = 5;
    const RETRY_DELAY_MS: u64 = 2000;

    for attempt in 1..=MAX_RETRIES {
        let resource_account_address = bot_deps
            .panora
            .aptos
            .node
            .view_function(ViewRequest {
                function: format!(
                    "{}::group::get_group_account",
                    bot_deps.panora.aptos.contract_address
                ),
                type_arguments: vec![],
                arguments: vec![value::Value::String(group_id.clone())],
            })
            .await;

        if resource_account_address.is_ok() {
            let resource_account_address = resource_account_address.unwrap().into_inner();

            let resource_account_address =
                serde_json::from_value::<Vec<String>>(resource_account_address);

            if resource_account_address.is_ok() {
                let resource_account_address = resource_account_address.unwrap();

                let new_credentials = GroupCredentials {
                    jwt: group_credentials.jwt.clone(),
                    group_id: group_credentials.group_id.clone(),
                    resource_account_address: resource_account_address[0].clone(),
                    users: group_credentials.users.clone(),
                };

                bot_deps
                    .group
                    .save_credentials(new_credentials)
                    .map_err(|_| anyhow::anyhow!("Error saving group credentials"))?;

                let updated_credentials = GroupCredentials {
                    jwt: group_credentials.jwt,
                    group_id: group_credentials.group_id,
                    resource_account_address: resource_account_address[0].clone(),
                    users: group_credentials.users,
                };

                return Ok(updated_credentials);
            }
        }

        // If this is not the last attempt, wait before retrying
        if attempt < MAX_RETRIES {
            log::warn!(
                "Failed to get resource account address (attempt {}/{}), retrying in {}ms...",
                attempt,
                MAX_RETRIES,
                RETRY_DELAY_MS
            );
            sleep(Duration::from_millis(RETRY_DELAY_MS)).await;
        }
    }

    // All retries failed
    bot.send_message(
        msg.chat.id,
        "❌ Error getting resource account address after multiple attempts",
    )
    .await?;
    return Err(anyhow::anyhow!(
        "Error getting resource account address after {} attempts",
        MAX_RETRIES
    ));
}<|MERGE_RESOLUTION|>--- conflicted
+++ resolved
@@ -1,8 +1,5 @@
 //! Command handlers for quark_bot Telegram bot.
 use crate::{
-<<<<<<< HEAD
-    ai::moderation::dto::{ModerationSettings, ModerationState}, assets::handler::handle_file_upload, bot::hooks::{fund_account_hook, pay_users_hook, withdraw_funds_hook}, credentials::dto::CredentialsPayload, dependencies::BotDependencies, filters::handler::process_message_for_filters, group::dto::GroupCredentials, payment::dto::PaymentPrefs, sponsor::dto::SponsorInterval, utils::{self, create_purchase_request}
-=======
     ai::{
         moderation::handler::handle_message_moderation, sentinel::handler::handle_message_sentinel,
     },
@@ -11,13 +8,13 @@
     credentials::dto::CredentialsPayload,
     dao::handler::handle_message_dao,
     dependencies::BotDependencies,
+    filters::handler::handle_message_filters,
     group::dto::GroupCredentials,
     scheduled_payments::handler::handle_message_scheduled_payments,
     scheduled_prompts::handler::handle_message_scheduled_prompts,
     sponsor::handler::handle_sponsor_message,
     utils::{self, create_purchase_request},
     welcome::handler::handle_welcome_message,
->>>>>>> 96a1bc06
 };
 use anyhow::Result as AnyResult;
 use aptos_rust_sdk_types::api_types::view::ViewRequest;
@@ -1147,239 +1144,12 @@
         )
         .await?;
 
-<<<<<<< HEAD
-        // Filters wizard: capture free text steps
-        if let Some(user) = &msg.from {
-            let filter_key = format!("filter_{}-{}:{}", msg.chat.id.0, bot_deps.filters.account_seed, user.id.0);
-            if let Some(mut st) = bot_deps.filters.get_pending_settings(&filter_key) {
-                let text_raw = msg.text().or_else(|| msg.caption()).unwrap_or("").trim().to_string();
-                if text_raw.eq_ignore_ascii_case("/cancel") || text_raw.to_lowercase().starts_with("/cancel@") {
-                    if let Err(e) = bot_deps.filters.remove_pending_settings(&filter_key) {
-                        log::error!("Failed to remove filter wizard state: {}", e);
-                    }
-                    bot.send_message(msg.chat.id, "✅ Cancelled filter creation.").await?;
-                    return Ok(());
-                }
-                if text_raw.is_empty() || text_raw.starts_with('/') { return Ok(()); }
-                match st.step {
-                    crate::filters::dto::PendingFilterStep::AwaitingTrigger => {
-                        // Store the trigger(s) as entered
-                        st.trigger = Some(text_raw.clone());
-                        st.step = crate::filters::dto::PendingFilterStep::AwaitingResponse;
-                        if let Err(e) = bot_deps.filters.put_pending_settings(filter_key, &st) {
-                            log::error!("Failed to save filter wizard state: {}", e);
-                            bot.send_message(msg.chat.id, "❌ Failed to save filter progress.").await?;
-                            return Ok(());
-                        }
-                        bot.send_message(msg.chat.id, "🔍 <b>Add New Filter - Step 2/3</b>\n\nNow send the response message that the bot should reply with when someone types your trigger.\n\n💡 <i>This can be any text, including emojis and multiple lines.</i>")
-                            .parse_mode(ParseMode::Html)
-                            .await?;
-                        return Ok(());
-                    }
-                    crate::filters::dto::PendingFilterStep::AwaitingResponse => {
-                        // Store the response and move to confirmation step
-                        st.response = Some(text_raw.clone());
-                        st.step = crate::filters::dto::PendingFilterStep::AwaitingConfirm;
-                        if let Err(e) = bot_deps.filters.put_pending_settings(filter_key, &st) {
-                            log::error!("Failed to save filter wizard state: {}", e);
-                            bot.send_message(msg.chat.id, "❌ Failed to save filter progress.").await?;
-                            return Ok(());
-                        }
-                        
-                        // Show confirmation with summary
-                        let summary = crate::filters::helpers::summarize(&st);
-                        let keyboard = teloxide::types::InlineKeyboardMarkup::new(vec![
-                            vec![
-                                teloxide::types::InlineKeyboardButton::callback("✅ Confirm & Create", "filters_confirm"),
-                                teloxide::types::InlineKeyboardButton::callback("❌ Cancel", "filters_cancel"),
-                            ],
-                        ]);
-                        
-                        bot.send_message(msg.chat.id, summary)
-                            .parse_mode(ParseMode::Html)
-                            .reply_markup(keyboard)
-                            .await?;
-                        return Ok(());
-                    }
-                    crate::filters::dto::PendingFilterStep::AwaitingConfirm => {
-                        // This step is handled by callback queries, not text input
-                        // Just ignore any text input during confirmation
-                        return Ok(());
-                    }
-                }
-            }
-        }
-
-        // Scheduled payments wizard: capture free text steps
-        if let Some(user) = &msg.from {
-            let pay_key = (&msg.chat.id.0, &(user.id.0 as i64));
-            if let Some(mut st) = bot_deps.scheduled_payments.get_pending(pay_key) {
-                let text_raw = msg.text().or_else(|| msg.caption()).unwrap_or("").trim().to_string();
-                if text_raw.eq_ignore_ascii_case("/cancel") || text_raw.to_lowercase().starts_with("/cancel@") {
-                    bot_deps.scheduled_payments.delete_pending(pay_key)?;
-                    bot.send_message(msg.chat.id, "✅ Cancelled scheduled payment setup.").await?;
-                    return Ok(());
-                }
-                if text_raw.is_empty() || text_raw.starts_with('/') { return Ok(()); }
-                match st.step {
-                    crate::scheduled_payments::dto::PendingPaymentStep::AwaitingRecipient => {
-                        // Expect @username
-                        let uname = text_raw.trim_start_matches('@').to_string();
-                        if let Some(creds) = bot_deps.auth.get_credentials(&uname) {
-                            st.recipient_username = Some(uname);
-                            st.recipient_address = Some(creds.resource_account_address);
-                            st.step = crate::scheduled_payments::dto::PendingPaymentStep::AwaitingToken;
-                            bot_deps.scheduled_payments.put_pending(pay_key, &st)?;
-                            bot.send_message(msg.chat.id, "💳 Send token symbol (e.g., APT, USDC, or emoji)").await?;
-                        } else {
-                            bot.send_message(msg.chat.id, "❌ Unknown user. Please send a valid @username.").await?;
-                        }
-                        return Ok(());
-                    }
-                    crate::scheduled_payments::dto::PendingPaymentStep::AwaitingToken => {
-                        let symbol_input = if text_raw.chars().any(|c| c.is_ascii_alphabetic()) { text_raw.to_uppercase() } else { text_raw.clone() };
-                        let (token_type, decimals, symbol) = if symbol_input.eq_ignore_ascii_case("APT") || symbol_input.eq_ignore_ascii_case("APTOS") {
-                            ("0x1::aptos_coin::AptosCoin".to_string(), 8u8, "APT".to_string())
-                        } else {
-                            match bot_deps.panora.get_token_by_symbol(&symbol_input).await {
-                                Ok(token) => {
-                                    let t = if token.token_address.is_some() { token.token_address.unwrap() } else { token.fa_address };
-                                    (t, token.decimals, token.symbol)
-                                }
-                                Err(_) => {
-                                    bot.send_message(msg.chat.id, "❌ Token not found. Try again (e.g., APT, USDC)").await?;
-                                    return Ok(());
-                                }
-                            }
-                        };
-                        st.symbol = Some(symbol);
-                        st.token_type = Some(token_type);
-                        st.decimals = Some(decimals);
-                        st.step = crate::scheduled_payments::dto::PendingPaymentStep::AwaitingAmount;
-                        bot_deps.scheduled_payments.put_pending(pay_key, &st)?;
-                        bot.send_message(msg.chat.id, "💰 Send amount (decimal)").await?;
-                        return Ok(());
-                    }
-                    crate::scheduled_payments::dto::PendingPaymentStep::AwaitingAmount => {
-                        let parsed = text_raw.replace('_', "").replace(',', "");
-                        match parsed.parse::<f64>() {
-                            Ok(v) if v > 0.0 => {
-                                st.amount_display = Some(v);
-                                st.step = crate::scheduled_payments::dto::PendingPaymentStep::AwaitingDate;
-                                bot_deps.scheduled_payments.put_pending(pay_key, &st)?;
-                                bot.send_message(msg.chat.id, "📅 Send start date in YYYY-MM-DD (UTC)").await?;
-                            }
-                            _ => {
-                                bot.send_message(msg.chat.id, "❌ Invalid amount. Please send a positive number.").await?;
-                            }
-                        }
-                        return Ok(());
-                    }
-                    crate::scheduled_payments::dto::PendingPaymentStep::AwaitingDate => {
-                        if chrono::NaiveDate::parse_from_str(&text_raw, "%Y-%m-%d").is_ok() {
-                            st.date = Some(text_raw);
-                            st.step = crate::scheduled_payments::dto::PendingPaymentStep::AwaitingHour;
-                            bot_deps.scheduled_payments.put_pending(pay_key, &st)?;
-                            let kb = crate::scheduled_payments::wizard::build_hours_keyboard_payments();
-                            bot.send_message(msg.chat.id, "⏰ Select hour (UTC)").reply_markup(kb).await?;
-                        } else {
-                            bot.send_message(msg.chat.id, "❌ Invalid date. Use YYYY-MM-DD.").await?;
-                        }
-                        return Ok(());
-                    }
-                    crate::scheduled_payments::dto::PendingPaymentStep::AwaitingConfirm => {
-                        // Support 'skip' to keep existing values during edit flow
-                        if text_raw.eq_ignore_ascii_case("skip") {
-                            // do nothing, keep values
-                            bot.send_message(msg.chat.id, "✔️ Keeping existing values. Use buttons to confirm.").await?;
-                            return Ok(());
-                        }
-                    }
-                    _ => {}
-                }
-            }
-        }
-
-        // Process filters for this message
-        if let Ok(filter_triggered) = process_message_for_filters(bot.clone(), msg.clone(), bot_deps.clone()).await {
-            if filter_triggered {
-                // Filter was triggered and response sent, return early
-                return Ok(());
-            }
-        }
-
-        // Check if sentinel is on for this group
-        let sentinel_on = bot_deps.sentinel.get_sentinel(chat_id.to_string());
-        if sentinel_on {
-            // Skip moderation if this user is in moderation settings wizard
-            if let Some(_) = &msg.from {
-                let moderation_state = bot_deps.moderation.get_moderation_state(chat_id.to_string()).unwrap_or(ModerationState {
-                    step: "AwaitingAllowed".to_string(),
-                    allowed_items: None,
-                    message_id: None,
-                });
-                if moderation_state.step == "AwaitingAllowed" {
-                    return Ok(());
-                }
-            }
-            // Don't moderate admin or bot messages
-            if let Some(user) = &msg.from {
-                if user.is_bot {
-                    return Ok(());
-                }
-
-                // Check admin status
-                let admins = bot.get_chat_administrators(msg.chat.id).await?;
-                let is_admin = admins.iter().any(|member| member.user.id == user.id);
-                if is_admin {
-                    return Ok(());
-                }
-            } else {
-                return Ok(());
-            }
-
-            let address = group_credentials.resource_account_address;
-
-            let default_payment_prefs = bot_deps.default_payment_prefs.clone();
-
-            let coin = bot_deps.payment.get_payment_token(msg.chat.id.to_string()).unwrap_or(PaymentPrefs::from((default_payment_prefs.label, default_payment_prefs.currency, default_payment_prefs.version)));
-
-            let group_balance = bot_deps
-            .panora
-            .aptos
-            .get_account_balance(&address, &coin.currency)
-                .await?;
-
-            let token = bot_deps.panora.get_token_by_symbol(&coin.label).await;
-
-            if token.is_err() {
-                bot.send_message(msg.chat.id, "❌ Token not found, please contact support")
-                    .await?;
-                return Ok(());
-            }
-
-            let token = token.unwrap();
-
-            let token_price = token.usd_price;
-
-            if token_price.is_none() {
-                bot.send_message(
-                    msg.chat.id,
-                    "❌ Token price not found, please contact support",
-                )
-                .await?;
-                return Ok(());
-            }
-
-            let token_price = token_price.unwrap();
-=======
         if sponsor_executed {
             return Ok(());
         }
 
         let moderation_executed =
             handle_message_moderation(&bot, &msg, &bot_deps, chat_id.to_string()).await?;
->>>>>>> 96a1bc06
 
         if moderation_executed {
             return Ok(());
@@ -1401,11 +1171,18 @@
             bot.clone(),
             msg.clone(),
             bot_deps.clone(),
-            user.unwrap(),
+            user.clone().unwrap(),
         )
         .await?;
 
         if scheduled_prompts_executed {
+            return Ok(());
+        }
+
+        let filters_executed =
+            handle_message_filters(&bot, msg.clone(), bot_deps.clone(), user.unwrap()).await?;
+
+        if filters_executed {
             return Ok(());
         }
 
