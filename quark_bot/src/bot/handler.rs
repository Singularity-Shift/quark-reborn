--- conflicted
+++ resolved
@@ -12,17 +12,22 @@
 use serde_json::value;
 
 use crate::{
-    ai::{moderation::{ModerationService, ModerationOverrides}, vector_store::list_user_files_with_names},
+    ai::{
+        moderation::{ModerationOverrides, ModerationService},
+        vector_store::list_user_files_with_names,
+    },
     user_model_preferences::handler::initialize_user_preferences,
 };
 
 use crate::scheduled_prompts::dto::PendingStep;
 use crate::scheduled_prompts::storage::ScheduledStorage;
 use crate::scheduled_prompts::wizard::build_hours_keyboard;
+use chrono;
 use open_ai_rust_responses_by_sshift::Model;
 use quark_core::helpers::{bot_commands::Command, dto::CreateGroupRequest};
 use regex;
 use reqwest::Url;
+use serde::{Deserialize, Serialize};
 use std::env;
 use std::time::Duration;
 use teloxide::types::{
@@ -36,14 +41,6 @@
 };
 use tokio::fs::File;
 use tokio::time::sleep;
-<<<<<<< HEAD
-=======
-use crate::scheduled_prompts::storage::ScheduledStorage;
-use crate::scheduled_prompts::dto::PendingStep;
-use crate::scheduled_prompts::wizard::build_hours_keyboard;
-use serde::{Deserialize, Serialize};
-use chrono;
->>>>>>> 642a9c12
 
 const TELEGRAM_MESSAGE_LIMIT: usize = 4096;
 
@@ -57,7 +54,20 @@
     fn is_closing_required(tag: &str) -> bool {
         matches!(
             tag,
-            "b" | "strong" | "i" | "em" | "u" | "ins" | "s" | "strike" | "del" | "code" | "pre" | "a" | "tg-spoiler" | "span" | "blockquote"
+            "b" | "strong"
+                | "i"
+                | "em"
+                | "u"
+                | "ins"
+                | "s"
+                | "strike"
+                | "del"
+                | "code"
+                | "pre"
+                | "a"
+                | "tg-spoiler"
+                | "span"
+                | "blockquote"
         )
     }
 
@@ -139,7 +149,11 @@
                     tag_buf.push(ch);
                 }
                 buf.push(ch);
-                if (ch == ' ' || ch == '\n' || ch == '\t') && !inside_tag && !inside_entity && open_stack.is_empty() {
+                if (ch == ' ' || ch == '\n' || ch == '\t')
+                    && !inside_tag
+                    && !inside_entity
+                    && open_stack.is_empty()
+                {
                     last_safe_break = Some(buf.len());
                 }
             }
@@ -530,362 +544,6 @@
     Ok(())
 }
 
-<<<<<<< HEAD
-=======
-/*
-// Legacy handle_reasoning_chat removed in unified flow
-/* pub async fn handle_reasoning_chat(
-    bot: Bot,
-    msg: Message,
-    prompt: String,
-    bot_deps: BotDependencies,
-) -> AnyResult<()> {
-    // --- Start Typing Indicator Immediately ---
-    let bot_clone = bot.clone();
-    let typing_indicator_handle = tokio::spawn(async move {
-        loop {
-            if let Err(e) = bot_clone
-                .send_chat_action(msg.chat.id, ChatAction::Typing)
-                .await
-            {
-                log::warn!("Failed to send typing action: {}", e);
-                break;
-            }
-            sleep(Duration::from_secs(5)).await;
-        }
-    });
-
-    let user = msg.from.as_ref();
-
-    if user.is_none() {
-        typing_indicator_handle.abort();
-        bot.send_message(msg.chat.id, "❌ Unable to verify permissions.")
-            .await?;
-        return Ok(());
-    }
-
-    let user_id = user.unwrap().id;
-    let username = user.unwrap().username.as_ref();
-
-    if username.is_none() {
-        typing_indicator_handle.abort();
-        bot.send_message(
-            msg.chat.id,
-            "❌ Unable to verify permissions. Please set username in your user account.",
-        )
-        .await?;
-        return Ok(());
-    }
-
-    let username = username.unwrap();
-
-    let credentials = bot_deps.auth.get_credentials(&username);
-
-    if credentials.is_none() {
-        typing_indicator_handle.abort();
-        bot.send_message(
-            msg.chat.id,
-            "❌ Unable to verify permissions, please try to login your user account.",
-        )
-        .await?;
-        return Ok(());
-    }
-
-    let credentials = credentials.unwrap();
-
-    // Load user's reasoning model preferences
-    let preferences = bot_deps.user_model_prefs.get_preferences(username);
-
-    let (reasoning_model, effort) = (
-        preferences.reasoning_model.to_openai_model(),
-        preferences.effort,
-    );
-
-    // --- Vision Support: Check for replied-to images ---
-    let mut image_url_from_reply: Option<String> = None;
-    // --- Context Support: Check for replied-to message text ---
-    let mut replied_message_context: Option<String> = None;
-    // --- Image Support: Process replied message images ---
-    let mut replied_message_image_paths: Vec<(String, String)> = Vec::new();
-    if let Some(reply) = msg.reply_to_message() {
-        // Extract text content from replied message (following /mod pattern)
-        let reply_text_content = reply.text().or_else(|| reply.caption()).unwrap_or_default();
-
-        if !reply_text_content.is_empty() {
-            if let Some(from) = reply.from.as_ref() {
-                let username = from
-                    .username
-                    .as_ref()
-                    .map(|u| format!("@{}", u))
-                    .unwrap_or_else(|| from.first_name.clone());
-                replied_message_context =
-                    Some(format!("User {} said: {}", username, reply_text_content));
-            } else {
-                replied_message_context = Some(format!("Previous message: {}", reply_text_content));
-            }
-        }
-
-        // Process images from replied message – only keep the largest resolution
-        if let Some(photos) = reply.photo() {
-            if let Some(photo) = photos.last() {
-                let file_id = &photo.file.id;
-                let file_info = bot.get_file(file_id.clone()).await?;
-                let extension = file_info
-                    .path
-                    .split('.')
-                    .last()
-                    .unwrap_or("jpg")
-                    .to_string();
-                let temp_path = format!(
-                    "/tmp/reply_{}_{}.{}",
-                    user_id, photo.file.unique_id, extension
-                );
-                let mut file = File::create(&temp_path)
-                    .await
-                    .map_err(|e| teloxide::RequestError::from(std::sync::Arc::new(e)))?;
-                bot.download_file(&file_info.path, &mut file)
-                    .await
-                    .map_err(|e| teloxide::RequestError::from(e))?;
-                replied_message_image_paths.push((temp_path, extension));
-            }
-        }
-
-        if let Some(from) = reply.from.as_ref() {
-            if from.is_bot {
-                let reply_text = reply.text().or_else(|| reply.caption());
-                if let Some(text) = reply_text {
-                    // A simple regex to find the GCS URL
-                    if let Ok(re) = regex::Regex::new(
-                        r"https://storage\.googleapis\.com/sshift-gpt-bucket/[^\s]+",
-                    ) {
-                        if let Some(mat) = re.find(text) {
-                            image_url_from_reply = Some(mat.as_str().to_string());
-                        }
-                    }
-                }
-            }
-        }
-    }
-
-    // --- Download user-attached images ---
-    let mut user_uploaded_image_paths: Vec<(String, String)> = Vec::new();
-    if let Some(photos) = msg.photo() {
-        // Only keep the largest PhotoSize (last element)
-        if let Some(photo) = photos.last() {
-            let file_id = &photo.file.id;
-            let file_info = bot.get_file(file_id.clone()).await?;
-            let extension = file_info
-                .path
-                .split('.')
-                .last()
-                .unwrap_or("jpg")
-                .to_string();
-            let temp_path = format!("/tmp/{}_{}.{}", user_id, photo.file.unique_id, extension);
-            let mut file = File::create(&temp_path)
-                .await
-                .map_err(|e| teloxide::RequestError::from(std::sync::Arc::new(e)))?;
-            bot.download_file(&file_info.path, &mut file)
-                .await
-                .map_err(|e| teloxide::RequestError::from(e))?;
-            user_uploaded_image_paths.push((temp_path, extension));
-        }
-    }
-
-    // --- Upload replied message images to GCS ---
-    let replied_message_image_urls = if !replied_message_image_paths.is_empty() {
-        match bot_deps
-            .ai
-            .upload_user_images(replied_message_image_paths)
-            .await
-        {
-            Ok(urls) => urls,
-            Err(e) => {
-                log::error!("Failed to upload replied message images: {}", e);
-                Vec::new()
-            }
-        }
-    } else {
-        Vec::new()
-    };
-
-    // --- Upload user images to GCS ---
-    let user_uploaded_image_urls = match bot_deps
-        .ai
-        .upload_user_images(user_uploaded_image_paths)
-        .await
-    {
-        Ok(urls) => urls,
-        Err(e) => {
-            log::error!("Failed to upload user images: {}", e);
-            typing_indicator_handle.abort();
-            bot.send_message(
-                msg.chat.id,
-                "Sorry, I couldn't upload your image. Please try again.",
-            )
-            .await?;
-            // We should probably stop execution here
-            return Ok(());
-        }
-    };
-
-    // --- Combine all image URLs ---
-    let mut all_image_urls = user_uploaded_image_urls;
-    all_image_urls.extend(replied_message_image_urls);
-
-    // Prepare the final prompt with context if available
-    let final_prompt = if let Some(context) = replied_message_context {
-        format!("{}\n\nUser asks: {}", context, prompt)
-    } else {
-        prompt
-    };
-
-    // Asynchronously generate the response
-    let response_result = bot_deps
-        .ai
-        .generate_response(
-            bot.clone(),
-            msg.clone(),
-            &final_prompt,
-            image_url_from_reply,
-            all_image_urls,
-            reasoning_model,
-            20000,
-            None,
-            Some(
-                ReasoningParams::new()
-                    .with_effort(effort)
-                    .with_summary(SummarySetting::Detailed),
-            ),
-            bot_deps.clone(),
-            None,
-        )
-        .await;
-
-    typing_indicator_handle.abort();
-
-    match response_result {
-        Ok(ai_response) => {
-            // Log tool usage if any tools were used
-            let profile = env::var("PROFILE").unwrap_or("prod".to_string());
-            let (web_search, file_search, image_gen, _) = ai_response.get_tool_usage_counts();
-
-            if profile != "dev" {
-                let response = create_purchase_request(
-                    file_search,
-                    web_search,
-                    image_gen,
-                    bot_deps.service.clone(),
-                    ai_response.total_tokens,
-                    ai_response.model,
-                    &credentials.jwt,
-                    None,
-                )
-                .await;
-
-                if response.is_err() {
-                    if response.as_ref().err().unwrap().to_string().contains("401")
-                        || response.as_ref().err().unwrap().to_string().contains("403")
-                    {
-                        bot.send_message(
-                            msg.chat.id,
-                            "Your login has expired. Please login again.",
-                        )
-                        .await?;
-                    } else {
-                        bot.send_message(
-                        msg.chat.id,
-                        "Sorry, I encountered an error while processing your reasoning request.",
-                    )
-                    .await?;
-                    }
-
-                    return Ok(());
-                }
-            }
-
-            // Check for image data and send as a photo if present
-            if let Some(image_data) = ai_response.image_data {
-                let photo = InputFile::memory(image_data);
-                // Strip <pre> blocks from caption to avoid unbalanced HTML when truncated
-                let (text_without_pre, pre_blocks) = split_off_pre_blocks(&ai_response.text);
-                let caption = if text_without_pre.len() > 1024 {
-                    &text_without_pre[..1024]
-                } else {
-                    &text_without_pre
-                };
-                bot.send_photo(msg.chat.id, photo)
-                    .caption(caption)
-                    .parse_mode(ParseMode::Html)
-                    .await?;
-                // Send any extracted <pre> blocks safely in full
-                for pre in pre_blocks {
-                    send_pre_block(&bot, msg.chat.id, "", &pre).await?;
-                }
-                // If the text_without_pre is longer than 1024, send the remainder
-                if text_without_pre.len() > 1024 {
-                    send_long_message(&bot, msg.chat.id, &text_without_pre[1024..]).await?;
-                }
-            } else if let Some(ref tool_calls) = ai_response.tool_calls {
-                if tool_calls
-                    .iter()
-                    .any(|tool_call| tool_call.name == "withdraw_funds")
-                {
-                    withdraw_funds_hook(bot, msg, ai_response.text).await?;
-                } else if tool_calls
-                    .iter()
-                    .any(|tool_call| tool_call.name == "fund_account")
-                {
-                    fund_account_hook(bot, msg, ai_response.text).await?;
-                } else if tool_calls
-                    .iter()
-                    .any(|tool_call| tool_call.name == "get_pay_users")
-                {
-                    // Get transaction_id from the pending transaction - reasoning chat has no group_id
-                    let user_id = if let Some(user) = &msg.from {
-                        user.id.0 as i64
-                    } else {
-                        log::warn!("Unable to get user ID for pay_users_hook in reasoning chat");
-                        send_long_message(&bot, msg.chat.id, &ai_response.text).await?;
-                        return Ok(());
-                    };
-                    
-                    // Reasoning chat is always individual context (no group_id)
-                    let group_id_i64 = None;
-                    
-                    if let Some(pending_transaction) = bot_deps.pending_transactions.get_pending_transaction(user_id, group_id_i64) {
-                        pay_users_hook(bot, msg, ai_response.text, None, pending_transaction.transaction_id, bot_deps.clone()).await?;
-                    } else {
-                        log::warn!("No pending transaction found for user {} in reasoning chat", user_id);
-                        send_long_message(&bot, msg.chat.id, &ai_response.text).await?;
-                    }
-                } else {
-                    send_long_message(&bot, msg.chat.id, &ai_response.text).await?;
-                }
-            } else {
-                let text_to_send = if ai_response.text.is_empty() {
-                    "_(The model processed the request but returned no text.)_".to_string()
-                } else {
-                    ai_response.text
-                };
-                // Use the new send_long_message function for text responses
-                send_long_message(&bot, msg.chat.id, &text_to_send).await?;
-            }
-        }
-        Err(e) => {
-            log::error!("Error generating reasoning response: {}", e);
-            bot.send_message(
-                msg.chat.id,
-                "Sorry, I encountered an error while processing your reasoning request.",
-            )
-            .await?;
-        }
-    }
-
-    Ok(())
-} */
-*/
-
->>>>>>> 642a9c12
 pub async fn handle_chat(
     bot: Bot,
     msg: Message,
@@ -1462,9 +1120,20 @@
             let wizard_key = format!("{}_{}", user.id.0, formatted_group_id);
             if let Ok(Some(raw)) = mod_wizard_tree.get(wizard_key.as_bytes()) {
                 #[derive(Serialize, Deserialize, Clone)]
-                struct WizardState { step: String, allowed_items: Option<Vec<String>> }
-                let mut state: WizardState = serde_json::from_slice(&raw).unwrap_or(WizardState { step: "AwaitingAllowed".to_string(), allowed_items: None });
-                let text = msg.text().or_else(|| msg.caption()).unwrap_or("").trim().to_string();
+                struct WizardState {
+                    step: String,
+                    allowed_items: Option<Vec<String>>,
+                }
+                let mut state: WizardState = serde_json::from_slice(&raw).unwrap_or(WizardState {
+                    step: "AwaitingAllowed".to_string(),
+                    allowed_items: None,
+                });
+                let text = msg
+                    .text()
+                    .or_else(|| msg.caption())
+                    .unwrap_or("")
+                    .trim()
+                    .to_string();
                 if !text.is_empty() {
                     let parse_items = |s: &str| -> Vec<String> {
                         s.split(';')
@@ -1476,11 +1145,17 @@
                     };
                     if state.step == "AwaitingAllowed" {
                         let is_skip = text.eq_ignore_ascii_case("na");
-                        let items = if is_skip { Vec::new() } else { parse_items(&text) };
+                        let items = if is_skip {
+                            Vec::new()
+                        } else {
+                            parse_items(&text)
+                        };
                         state.allowed_items = Some(items);
                         state.step = "AwaitingDisallowed".to_string();
                         let payload = serde_json::to_vec(&state).unwrap();
-                        mod_wizard_tree.insert(wizard_key.as_bytes(), payload).unwrap();
+                        mod_wizard_tree
+                            .insert(wizard_key.as_bytes(), payload)
+                            .unwrap();
                         bot.send_message(
                             msg.chat.id,
                             "🛡️ <b>Moderation Settings — Step 2/2</b>\n\n<b>Now send DISALLOWED items</b> for this group.\n\n<b>Be specific</b>: include concrete phrases, patterns, and examples you want flagged.\n\n<b>Format</b>:\n- Send them in a <b>single message</b>\n- Separate each item with <code>;</code>\n- To skip this section, send <code>na</code>\n\n<b>Example</b>:\n<code>dark distasteful/disrespectful humour; racism; homophobia; any apparent personal attack on the character of an individual group member</code>\n\nSend your list now.",
@@ -1490,11 +1165,20 @@
                         return Ok(());
                     } else if state.step == "AwaitingDisallowed" {
                         let is_skip = text.eq_ignore_ascii_case("na");
-                        let disallowed = if is_skip { Vec::new() } else { parse_items(&text) };
+                        let disallowed = if is_skip {
+                            Vec::new()
+                        } else {
+                            parse_items(&text)
+                        };
                         let allowed = state.allowed_items.unwrap_or_default();
                         // Save to moderation_settings tree
                         #[derive(Serialize, Deserialize)]
-                        struct ModerationSettings { allowed_items: Vec<String>, disallowed_items: Vec<String>, updated_by_user_id: i64, updated_at_unix_ms: i64 }
+                        struct ModerationSettings {
+                            allowed_items: Vec<String>,
+                            disallowed_items: Vec<String>,
+                            updated_by_user_id: i64,
+                            updated_at_unix_ms: i64,
+                        }
                         let settings = ModerationSettings {
                             allowed_items: allowed.clone(),
                             disallowed_items: disallowed.clone(),
@@ -1503,7 +1187,9 @@
                         };
                         let settings_tree = bot_deps.db.open_tree("moderation_settings").unwrap();
                         let value = serde_json::to_vec(&settings).unwrap();
-                        settings_tree.insert(formatted_group_id.as_bytes(), value).unwrap();
+                        settings_tree
+                            .insert(formatted_group_id.as_bytes(), value)
+                            .unwrap();
                         // Clear wizard
                         mod_wizard_tree.remove(wizard_key.as_bytes()).unwrap();
                         let allowed_list = if allowed.is_empty() {
@@ -1719,13 +1405,26 @@
                 ModerationService::new(std::env::var("OPENAI_API_KEY").unwrap()).unwrap();
             // Load overrides
             let settings_tree = bot_deps.db.open_tree("moderation_settings").unwrap();
-            let overrides = if let Ok(Some(raw)) = settings_tree.get(formatted_group_id.as_bytes()) {
+            let overrides = if let Ok(Some(raw)) = settings_tree.get(formatted_group_id.as_bytes())
+            {
                 #[derive(Serialize, Deserialize)]
-                struct ModerationSettings { allowed_items: Vec<String>, disallowed_items: Vec<String>, updated_by_user_id: i64, updated_at_unix_ms: i64 }
+                struct ModerationSettings {
+                    allowed_items: Vec<String>,
+                    disallowed_items: Vec<String>,
+                    updated_by_user_id: i64,
+                    updated_at_unix_ms: i64,
+                }
                 if let Ok(ms) = serde_json::from_slice::<ModerationSettings>(&raw) {
-                    Some(ModerationOverrides { allowed_items: ms.allowed_items, disallowed_items: ms.disallowed_items })
-                } else { None }
-            } else { None };
+                    Some(ModerationOverrides {
+                        allowed_items: ms.allowed_items,
+                        disallowed_items: ms.disallowed_items,
+                    })
+                } else {
+                    None
+                }
+            } else {
+                None
+            };
             let message_text = msg.text().or_else(|| msg.caption()).unwrap_or("");
             match moderation_service
                 .moderate_message(message_text, &bot, &msg, &msg, overrides)
@@ -1800,7 +1499,10 @@
                                 format!("@{}", username)
                             } else {
                                 let name = teloxide::utils::html::escape(&flagged_user.first_name);
-                                format!("<a href=\"tg://user?id={}\">{}</a>", flagged_user.id.0, name)
+                                format!(
+                                    "<a href=\"tg://user?id={}\">{}</a>",
+                                    flagged_user.id.0, name
+                                )
                             };
 
                             bot.send_message(
@@ -1923,9 +1625,10 @@
     msg: Message,
     bot_deps: BotDependencies,
     arg: String,
- ) -> AnyResult<()> {
+) -> AnyResult<()> {
     if msg.chat.is_private() {
-        bot.send_message(msg.chat.id, "❌ This command can only be used in a group.").await?;
+        bot.send_message(msg.chat.id, "❌ This command can only be used in a group.")
+            .await?;
         return Ok(());
     }
     // Only admins/owners can use
@@ -1943,10 +1646,13 @@
         .await?;
         return Ok(());
     }
-    let user = match &msg.from { Some(u) => u, None => {
-        bot.send_message(msg.chat.id, "❌ User not found").await?;
-        return Ok(());
-    }};
+    let user = match &msg.from {
+        Some(u) => u,
+        None => {
+            bot.send_message(msg.chat.id, "❌ User not found").await?;
+            return Ok(());
+        }
+    };
     let formatted_group_id = format!("{}-{}", msg.chat.id.0, bot_deps.group.account_seed);
 
     // Optional subcommand: reset
@@ -1969,10 +1675,18 @@
     let mod_wizard_tree = bot_deps.db.open_tree("moderation_settings_wizard").unwrap();
     let wizard_key = format!("{}_{}", user.id.0, formatted_group_id);
     #[derive(Serialize, Deserialize)]
-    struct WizardState { step: String, allowed_items: Option<Vec<String>> }
-    let state = WizardState { step: "AwaitingAllowed".to_string(), allowed_items: None };
+    struct WizardState {
+        step: String,
+        allowed_items: Option<Vec<String>>,
+    }
+    let state = WizardState {
+        step: "AwaitingAllowed".to_string(),
+        allowed_items: None,
+    };
     let payload = serde_json::to_vec(&state).unwrap();
-    mod_wizard_tree.insert(wizard_key.as_bytes(), payload).unwrap();
+    mod_wizard_tree
+        .insert(wizard_key.as_bytes(), payload)
+        .unwrap();
     bot.send_message(
         msg.chat.id,
         "🛡️ <b>Moderation Settings — Step 1/2</b>\n\n<b>Send ALLOWED items</b> for this group.\n\n<b>Be specific</b>: include concrete phrases and examples.\n\n<b>Warning</b>: Allowed items can reduce moderation strictness; we've included a <b>copy & paste</b> template below to safely allow discussion of your token. To skip this step, send <code>na</code>.\n\n<b>Format</b>:\n- Send them in a <b>single message</b>\n- Separate each item with <code>;</code>\n\n<b>Example</b>:\n<b>promotion of 📒/ledger token and related content that does not include external links combined with CTAs (vote, sign, proposal, claim, mint, verify, connect wallet, airdrop, whitelist) and does not request to move to private DMs; x.com URLs are acceptable when referencing this token (no CTAs, no DM invites)</b>\n\n<b>Quick template (copy/paste) to allow your own token</b>:\n<code>promotion of [YOUR_TOKEN] token and related content that does not include external links combined with CTAs (vote, sign, proposal, claim, mint, verify, connect wallet, airdrop, whitelist) and does not request to move to private DMs; x.com URLs are acceptable when referencing [YOUR_TOKEN] (no CTAs, no DM invites); discussion related to [YOUR_TOKEN] community/ecosystem (non-phishing, no DM invites)</code>\n\n<i>Important:</i> Cross-reference with the <b>Default Rules</b>: phishing/CTA links, requests to move to private DMs, and generic commercial solicitations remain disallowed.\n\nWhen ready, send your list now.\n\n<i>Tip: run <code>/moderationsettings reset</code> anytime to clear custom rules.</i>",
@@ -1980,7 +1694,7 @@
     .parse_mode(ParseMode::Html)
     .await?;
     Ok(())
- }
+}
 
 pub async fn handle_wallet_address(
     bot: Bot,
@@ -2101,11 +1815,23 @@
         let settings_tree = bot_deps.db.open_tree("moderation_settings").unwrap();
         let overrides = if let Ok(Some(raw)) = settings_tree.get(formatted_group_id.as_bytes()) {
             #[derive(Serialize, Deserialize)]
-            struct ModerationSettings { allowed_items: Vec<String>, disallowed_items: Vec<String>, updated_by_user_id: i64, updated_at_unix_ms: i64 }
+            struct ModerationSettings {
+                allowed_items: Vec<String>,
+                disallowed_items: Vec<String>,
+                updated_by_user_id: i64,
+                updated_at_unix_ms: i64,
+            }
             if let Ok(ms) = serde_json::from_slice::<ModerationSettings>(&raw) {
-                Some(ModerationOverrides { allowed_items: ms.allowed_items, disallowed_items: ms.disallowed_items })
-            } else { None }
-        } else { None };
+                Some(ModerationOverrides {
+                    allowed_items: ms.allowed_items,
+                    disallowed_items: ms.disallowed_items,
+                })
+            } else {
+                None
+            }
+        } else {
+            None
+        };
         match moderation_service
             .moderate_message(message_text, &bot, &msg, &reply_to_msg, overrides)
             .await
@@ -2180,7 +1906,10 @@
                             format!("@{}", username)
                         } else {
                             let name = teloxide::utils::html::escape(&flagged_user.first_name);
-                            format!("<a href=\"tg://user?id={}\">{}</a>", flagged_user.id.0, name)
+                            format!(
+                                "<a href=\"tg://user?id={}\">{}</a>",
+                                flagged_user.id.0, name
+                            )
                         };
 
                         // Send the flagged message response
