use anyhow::Result;
use quark_core::helpers::bot_commands::Command;
use teloxide::{
    Bot,
    prelude::*,
    types::{InlineKeyboardButton, InlineKeyboardMarkup, Message},
};

use super::handler::{
    handle_chat, handle_help, handle_login_group, handle_login_user, handle_mod, handle_new_chat,
    handle_prices, handle_rules,
};
use crate::utils::{self, KeyboardMarkupType, send_markdown_message_with_keyboard};
use crate::yield_ai::handler as yield_ai_handler;
use crate::{announcement::handle_announcement, utils::send_message};

use crate::bot::handler::{
    handle_aptos_connect, handle_balance, handle_group_balance, handle_group_wallet_address,
    handle_wallet_address,
};
use crate::dependencies::BotDependencies;
use crate::scheduled_payments::handler::{
    handle_listscheduledpayments_command, handle_schedulepayment_command,
};
use crate::scheduled_prompts::handler::{
    handle_listscheduled_command, handle_scheduleprompt_command,
};

pub async fn answers(
    bot: Bot,
    msg: Message,
    cmd: Command,
    bot_deps: BotDependencies,
) -> Result<()> {
    match cmd {
        Command::AptosConnect => handle_aptos_connect(bot, msg).await?,
        Command::Help => handle_help(bot, msg).await?,
        Command::WalletAddress => handle_wallet_address(bot, msg, bot_deps.clone()).await?,
        Command::Balance(symbol) => {
            if symbol.trim().is_empty() {
                yield_ai_handler::handle_balance(bot, msg, bot_deps.clone(), false).await?
            } else {
                handle_balance(bot, msg, &symbol, bot_deps.clone()).await?
            }
        }
        Command::Prices => handle_prices(bot, msg).await?,
        Command::LoginUser => handle_login_user(bot, msg).await?,
        Command::LoginGroup => handle_login_group(bot, msg, bot_deps.clone()).await?,
        Command::NewChat => handle_new_chat(bot, msg, bot_deps.clone()).await?,
        Command::C(prompt) => {
            // Check if chat commands are enabled for this group (skip check for private chats)
            if !msg.chat.is_private() {
                let group_id = msg.chat.id.to_string();
                if !bot_deps.command_settings.is_chat_commands_enabled(group_id) {
                    send_message(
                        msg,
                        bot,
                        "❌ Chat commands (/c, /chat) are disabled in this group. Contact an administrator to enable them.".to_string(),
                    )
                    .await?;
                    return Ok(());
                }
            }

            let cmd_collector = bot_deps.cmd_collector.clone();

            if prompt.trim().is_empty() && msg.photo().is_some() {
                cmd_collector.add_command(msg, bot_deps.clone(), None).await;
            } else if prompt.trim().is_empty() {
                send_message(
                    msg,
                    bot,
                    "Please include a message after /c, e.g. /c What is the weather today?"
                        .to_string(),
                )
                .await?;
            } else {
                handle_chat(bot, msg, prompt, None, false, bot_deps).await?;
            }
        }
        Command::G(prompt) => {
            let cmd_collector = bot_deps.cmd_collector.clone();

            let users_admin = bot.get_chat_administrators(msg.chat.id).await?;

            let group_id = msg.clone().chat.id.to_string();

            let multimedia_message = msg.clone();

            if prompt.trim().is_empty() && multimedia_message.photo().is_none() {
                send_message(
                    msg,
                    bot,
                    "Please include a message after /g, e.g. /g What is the weather today?"
                        .to_string(),
                )
                .await?;
                return Ok(());
            }

            if !msg.chat.is_group() && !msg.chat.is_supergroup() {
                send_message(
                    msg,
                    bot,
                    "This command can only be used in a group.".to_string(),
                )
                .await?;
                return Ok(());
            }

            let user = msg.from.clone();

            if user.is_none() {
                send_message(msg, bot, "❌ User not found".to_string()).await?;
                return Ok(());
            }

            let user = user.unwrap();

            let is_admin = users_admin.iter().any(|member| member.user.id == user.id);

            let sponsor = bot_deps
                .sponsor
                .can_make_request(msg.chat.id.to_string(), user.id.to_string());

            let is_sponsor = sponsor.is_ok() && sponsor.unwrap();

            if !is_admin && !is_sponsor {
                send_message(msg, bot, "Only group admins can use this command or requests allowed to members reached the limit.".to_string())
                    .await?;
                return Ok(());
            }

            if prompt.trim().is_empty() && multimedia_message.photo().is_some() {
                cmd_collector
                    .add_command(multimedia_message, bot_deps.clone(), Some(group_id))
                    .await;
            } else {
                handle_chat(
                    bot,
                    multimedia_message,
                    prompt,
                    Some(group_id),
                    is_sponsor,
                    bot_deps.clone(),
                )
                .await?;
            }
        }

        Command::Report => {
            handle_mod(bot, msg, bot_deps.clone()).await?;
        }
        Command::Rules => {
            handle_rules(bot, msg, bot_deps.clone()).await?;
        }

        Command::PromptExamples => {
            send_message(msg, bot, "Here are some example prompts you can use:\n\n💰 Wallet & Balance:\n- /prompt \"What's my wallet address?\" or /p \"What's my wallet address?\"\n- /prompt \"Show my balance\" or /p \"Show my balance\"\n- /prompt \"Check my SUI balance\" or /p \"Check my SUI balance\"\n- /prompt \"How much do I have?\" or /p \"How much do I have?\"\n\n💸 Transactions:\n- /prompt \"Send 10 SUI to @username\" or /p \"Send 10 SUI to @username\"\n- /prompt \"Withdraw 5 SUI\" or /p \"Withdraw 5 SUI\"\n- /prompt \"Send 100 SUI to everyone\" or /p \"Send 100 SUI to everyone\"\n\n❓ General:\n- /prompt \"What can you help me with?\" or /p \"What can you help me with?\"\n- /prompt \"Explain how this bot works\" or /p \"Explain how this bot works\"\n\n💡 Tip: Use /p as a shortcut for /prompt!".to_string()).await?;
            ()
        }
        // SelectModel and MySettings are now accessible from /usersettings menu
        Command::Usersettings => {
            // Keep menu assembly in bot layer per request; present model prefs, my settings, and payment submenu
            use teloxide::types::{InlineKeyboardButton, InlineKeyboardMarkup};
            if !msg.chat.is_private() {
                send_message(
                    msg,
                    bot,
                    "❌ This command can only be used in a private chat.".to_string(),
                )
                .await?;
            } else {
<<<<<<< HEAD
                let kb = InlineKeyboardMarkup::new(vec![
                    vec![InlineKeyboardButton::callback(
                        "🧠 Select Model",
                        "open_select_model",
                    )],
                    vec![InlineKeyboardButton::callback(
                        "💳 Payment Settings",
                        "open_payment_settings",
                    )],
                    vec![InlineKeyboardButton::callback(
                        "📋 View My Settings",
                        "open_my_settings",
                    )],
                    vec![InlineKeyboardButton::callback(
                        "🧾 Summarization Settings",
                        "open_summarization_settings",
                    )],
                    vec![InlineKeyboardButton::callback(
                        "↩️ Close",
                        "user_settings_close",
                    )],
                ]);
                send_markdown_message_with_keyboard(
=======
            let kb = InlineKeyboardMarkup::new(vec![
                vec![InlineKeyboardButton::callback(
                    "🧠 Select Model",
                    "open_select_model",
                )],
                vec![InlineKeyboardButton::callback(
                    "💳 Payment Settings",
                    "open_payment_settings",
                )],
                vec![InlineKeyboardButton::callback(
                    "📁 Document Library",
                    "open_document_library",
                )],
                vec![InlineKeyboardButton::callback(
                    "📋 View My Settings",
                    "open_my_settings",
                )],
                vec![InlineKeyboardButton::callback(
                    "🧾 Summarization Settings",
                    "open_summarization_settings",
                )],
                vec![InlineKeyboardButton::callback(
                    "↩️ Close",
                    "user_settings_close",
                )],
            ]);
                send_markdown_message(
>>>>>>> 0a35d61c
                    bot,
                    msg,
                    KeyboardMarkupType::InlineKeyboardType(kb),
                    "⚙️ <b>User Settings</b>\n\n• Manage your model, view current settings, and configure payment.\n\n💡 If no payment token is selected, the on-chain default will be used.",
                )
                .await?;
            }
        }
        Command::GroupWalletAddress => {
            handle_group_wallet_address(bot, msg, bot_deps.clone()).await?;
        }
        Command::GroupBalance(symbol) => {
            if symbol.trim().is_empty() {
                yield_ai_handler::handle_balance(bot, msg, bot_deps.clone(), true).await?
            } else {
                handle_group_balance(bot, msg, bot_deps.clone(), &symbol).await?
            }
        }
        Command::Announcement(text) => {
            handle_announcement(bot, msg, text, bot_deps.clone()).await?;
        }
        Command::Groupsettings => {
            if msg.chat.is_private() {
                send_message(
                    msg,
                    bot,
                    "❌ This command must be used in a group chat.".to_string(),
                )
                .await?;
            } else {
                let uid = msg.from.as_ref().map(|u| u.id);

                if uid.is_none() {
                    send_message(msg, bot, "❌ User not found".to_string()).await?;
                    return Ok(());
                }

                let uid = uid.unwrap();

                let is_admin = utils::is_admin(&bot, msg.chat.id, uid).await;
                if !is_admin {
                    send_message(
                        msg,
                        bot,
                        "❌ Only group administrators can open group settings.".to_string(),
                    )
                    .await?;
                } else {
                    let kb = InlineKeyboardMarkup::new(vec![
                        vec![InlineKeyboardButton::callback(
                            "💳 Payment Settings",
                            "open_group_payment_settings",
                        )],
                        vec![InlineKeyboardButton::callback(
                            "🏛️ DAO Preferences",
                            "open_dao_preferences",
                        )],
                        vec![InlineKeyboardButton::callback(
                            "🛡️ Moderation",
                            "open_moderation_settings",
                        )],
                        vec![InlineKeyboardButton::callback(
                            "🎯 Sponsor Settings",
                            "open_sponsor_settings",
                        )],
                        vec![InlineKeyboardButton::callback(
                            "👋 Welcome Settings",
                            "welcome_settings",
                        )],
                        vec![InlineKeyboardButton::callback("🔍 Filters", "filters_main")],
                        vec![InlineKeyboardButton::callback(
                            "📁 Group Document Library",
                            "open_group_document_library",
                        )],
                        vec![InlineKeyboardButton::callback(
                            "⚙️ Command Settings",
                            "open_command_settings",
                        )],
                        vec![InlineKeyboardButton::callback(
                            "📋 Summarization Settings",
                            "open_group_summarization_settings",
                        )],
                        vec![InlineKeyboardButton::callback(
                            "🔄 Migrate Group ID",
                            "open_migrate_group_id",
                        )],
                        vec![InlineKeyboardButton::callback(
                            "↩️ Close",
                            "group_settings_close",
                        )],
                    ]);
                    send_markdown_message_with_keyboard(
                        bot,
                        msg,
                        KeyboardMarkupType::InlineKeyboardType(kb),
                        "⚙️ <b>Group Settings</b>\n\n• Configure payment token, DAO preferences, moderation, sponsor settings, welcome settings, filters, and group migration.\n\n💡 Only group administrators can access these settings.",
                    )
                    .await?;
                }
            }
        }
        Command::SchedulePrompt => {
            handle_scheduleprompt_command(bot, msg, bot_deps.clone()).await?;
        }
        Command::ListScheduled => {
            handle_listscheduled_command(bot, msg, bot_deps.clone()).await?;
        }
        Command::SchedulePayment => {
            handle_schedulepayment_command(bot, msg, bot_deps.clone()).await?;
        }
        Command::ListScheduledPayments => {
            handle_listscheduledpayments_command(bot, msg, bot_deps.clone()).await?;
        }
    };
    Ok(())
}<|MERGE_RESOLUTION|>--- conflicted
+++ resolved
@@ -171,7 +171,6 @@
                 )
                 .await?;
             } else {
-<<<<<<< HEAD
                 let kb = InlineKeyboardMarkup::new(vec![
                     vec![InlineKeyboardButton::callback(
                         "🧠 Select Model",
@@ -182,6 +181,10 @@
                         "open_payment_settings",
                     )],
                     vec![InlineKeyboardButton::callback(
+                        "📁 Document Library",
+                        "open_document_library",
+                    )],
+                    vec![InlineKeyboardButton::callback(
                         "📋 View My Settings",
                         "open_my_settings",
                     )],
@@ -195,35 +198,6 @@
                     )],
                 ]);
                 send_markdown_message_with_keyboard(
-=======
-            let kb = InlineKeyboardMarkup::new(vec![
-                vec![InlineKeyboardButton::callback(
-                    "🧠 Select Model",
-                    "open_select_model",
-                )],
-                vec![InlineKeyboardButton::callback(
-                    "💳 Payment Settings",
-                    "open_payment_settings",
-                )],
-                vec![InlineKeyboardButton::callback(
-                    "📁 Document Library",
-                    "open_document_library",
-                )],
-                vec![InlineKeyboardButton::callback(
-                    "📋 View My Settings",
-                    "open_my_settings",
-                )],
-                vec![InlineKeyboardButton::callback(
-                    "🧾 Summarization Settings",
-                    "open_summarization_settings",
-                )],
-                vec![InlineKeyboardButton::callback(
-                    "↩️ Close",
-                    "user_settings_close",
-                )],
-            ]);
-                send_markdown_message(
->>>>>>> 0a35d61c
                     bot,
                     msg,
                     KeyboardMarkupType::InlineKeyboardType(kb),
