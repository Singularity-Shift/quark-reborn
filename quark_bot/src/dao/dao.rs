--- conflicted
+++ resolved
@@ -33,17 +33,6 @@
 
                     let mut admin_preferences = admin_preferences_result.unwrap();
 
-<<<<<<< HEAD
-                    let admin_preference_index = admin_preferences
-                        .iter()
-                        .position(|preference| preference.group_id == group_id);
-
-                    if let Some(index) = admin_preference_index {
-                        // Update existing preference
-                        admin_preferences[index].expiration_time = preferences.expiration_time;
-                        admin_preferences[index].interval_active_dao_notifications =
-                            preferences.interval_active_dao_notifications;
-=======
                     let existing_index = admin_preferences
                         .iter()
                         .position(|preference| preference.group_id == group_id);
@@ -52,7 +41,6 @@
                         admin_preferences[index].expiration_time = preferences.expiration_time;
                         admin_preferences[index].interval_active_proposal_notifications =
                             preferences.interval_active_proposal_notifications;
->>>>>>> 46af997c
                     } else {
                         // Add new preference
                         admin_preferences.push(preferences.clone());
