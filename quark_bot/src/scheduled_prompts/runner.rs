use chrono::{Datelike, TimeZone, Timelike, Utc};
use teloxide::{
    prelude::*,
    types::{ChatId, ParseMode},
};
use tokio_cron_scheduler::Job;

use crate::utils::{create_purchase_request, markdown_to_html};
use crate::{
    dependencies::BotDependencies,
    scheduled_prompts::dto::{RepeatPolicy, ScheduledPromptRecord},
    scheduled_prompts::storage::ScheduledStorage,
    user_model_preferences::dto::ChatModel,
};
<<<<<<< HEAD
=======
use crate::utils::create_purchase_request;
use tokio::time::{sleep, Duration};
use std::env;
>>>>>>> 642a9c12
use open_ai_rust_responses_by_sshift::Model;
use std::env;
use tokio::time::{Duration, sleep};

fn next_daily_at(hour: u8, minute: u8) -> i64 {
    let now = Utc::now();
    let mut day = now.day();
    let mut month = now.month();
    let mut year = now.year();
    let run_today = if now.hour() < hour as u32
        || (now.hour() == hour as u32 && now.minute() < minute as u32)
    {
        true
    } else {
        false
    };
    if !run_today {
        let next = now + chrono::Duration::days(1);
        day = next.day();
        month = next.month();
        year = next.year();
    }
    let dt = Utc
        .with_ymd_and_hms(year, month, day, hour as u32, minute as u32, 0)
        .unwrap();
    dt.timestamp()
}

const TELEGRAM_MESSAGE_LIMIT: usize = 4096;
const SCHEDULED_PROMPT_SUFFIX: &str =
    " - This is a presheduled prompt, DO NOT seek a response from anyone or offer follow ups.";

fn split_message(text: &str) -> Vec<String> {
    if text.len() <= TELEGRAM_MESSAGE_LIMIT {
        return vec![text.to_string()];
    }
    let mut chunks = Vec::new();
    let mut current = String::new();
    for line in text.lines() {
        if current.len() + line.len() + 1 > TELEGRAM_MESSAGE_LIMIT {
            if !current.is_empty() {
                chunks.push(current.trim().to_string());
                current.clear();
            }
            if line.len() > TELEGRAM_MESSAGE_LIMIT {
                let mut word_chunk = String::new();
                for w in line.split_whitespace() {
                    if word_chunk.len() + w.len() + 1 > TELEGRAM_MESSAGE_LIMIT {
                        if !word_chunk.is_empty() {
                            chunks.push(word_chunk.trim().to_string());
                            word_chunk.clear();
                        }
                    }
                    if !word_chunk.is_empty() {
                        word_chunk.push(' ');
                    }
                    word_chunk.push_str(w);
                }
                if !word_chunk.is_empty() {
                    current = word_chunk;
                }
            } else {
                current = line.to_string();
            }
        } else {
            if !current.is_empty() {
                current.push('\n');
            }
            current.push_str(line);
        }
    }
    if !current.is_empty() {
        chunks.push(current.trim().to_string());
    }
    chunks
}

async fn send_long_message(bot: &Bot, chat_id: ChatId, text: &str) -> usize {
    // AI responses are already Telegram-HTML formatted; send as-is
    let parts = split_message(text);
    for (i, part) in parts.iter().enumerate() {
        if i > 0 {
            sleep(Duration::from_millis(100)).await;
        }
        match bot
            .send_message(chat_id, part)
            .parse_mode(ParseMode::Html)
            .await
        {
            Ok(msg) => {
                log::info!(
                    "Sent chunk {}/{} to chat {} (msg_id={})",
                    i + 1,
                    parts.len(),
                    chat_id.0,
                    msg.id.0
                );
            }
            Err(e) => {
                log::error!(
                    "Failed to send chunk {}/{} to chat {}: {}",
                    i + 1,
                    parts.len(),
                    chat_id.0,
                    e
                );
            }
        }
    }
    parts.len()
}

fn next_every_n_minutes_at(n: u32, start_minute: u8) -> i64 {
    let now = Utc::now();
    let m = now.minute();
    let s = now.second();
    let mut add_min = (start_minute as i64 + 60 - m as i64) % n as i64;
    if add_min == 0 && s > 0 {
        add_min = n as i64;
    }
    let target = now + chrono::Duration::minutes(add_min);
    target
        .with_second(0)
        .and_then(|dt| dt.with_nanosecond(0))
        .unwrap()
        .timestamp()
}

fn next_n_hourly_at(n_hours: i64, start_hour: u8, start_minute: u8) -> i64 {
    let now = Utc::now();
    let anchor = Utc
        .with_ymd_and_hms(
            now.year(),
            now.month(),
            now.day(),
            start_hour as u32,
            start_minute as u32,
            0,
        )
        .unwrap();
    if now <= anchor {
        return anchor.timestamp();
    }
    let step = n_hours * 3600;
    let now_ts = now.timestamp();
    let anch_ts = anchor.timestamp();
    let k = ((now_ts - anch_ts) + step - 1) / step; // ceil division
    anch_ts + k * step
}

fn next_weekly_at(start_hour: u8, start_minute: u8) -> i64 {
    let now = Utc::now();
    let anchor = Utc
        .with_ymd_and_hms(
            now.year(),
            now.month(),
            now.day(),
            start_hour as u32,
            start_minute as u32,
            0,
        )
        .unwrap();
    if now <= anchor {
        anchor.timestamp()
    } else {
        (anchor + chrono::Duration::days(7)).timestamp()
    }
}

fn next_monthly_at(start_hour: u8, start_minute: u8) -> i64 {
    let now = Utc::now();
    let anchor = Utc
        .with_ymd_and_hms(
            now.year(),
            now.month(),
            now.day(),
            start_hour as u32,
            start_minute as u32,
            0,
        )
        .unwrap();
    if now <= anchor {
        anchor.timestamp()
    } else {
        (anchor + chrono::Duration::days(30)).timestamp()
    }
}

fn add_interval_from(_from: i64, policy: &RepeatPolicy, start_hour: u8, start_minute: u8) -> i64 {
    match policy {
        RepeatPolicy::None => next_daily_at(start_hour, start_minute),
        RepeatPolicy::Every5m => next_every_n_minutes_at(5, start_minute),
        RepeatPolicy::Every15m => next_every_n_minutes_at(15, start_minute),
        RepeatPolicy::Every30m => next_every_n_minutes_at(30, start_minute),
        RepeatPolicy::Every45m => next_every_n_minutes_at(45, start_minute),
        RepeatPolicy::Every1h => next_n_hourly_at(1, start_hour, start_minute),
        RepeatPolicy::Every3h => next_n_hourly_at(3, start_hour, start_minute),
        RepeatPolicy::Every6h => next_n_hourly_at(6, start_hour, start_minute),
        RepeatPolicy::Every12h => next_n_hourly_at(12, start_hour, start_minute),
        RepeatPolicy::Daily => next_daily_at(start_hour, start_minute),
        RepeatPolicy::Weekly => next_weekly_at(start_hour, start_minute),
        RepeatPolicy::Monthly => next_monthly_at(start_hour, start_minute),
    }
}

pub async fn register_all_schedules(bot: Bot, bot_deps: BotDependencies) -> anyhow::Result<()> {
    let storage = ScheduledStorage::new(&bot_deps.db)?;
    for item in storage.scheduled.iter() {
        if let Ok((_, ivec)) = item {
            if let Ok((mut rec, _)) = bincode::decode_from_slice::<ScheduledPromptRecord, _>(
                &ivec,
                bincode::config::standard(),
            ) {
                if rec.active {
                    if let Err(e) = register_schedule(bot.clone(), bot_deps.clone(), &mut rec).await
                    {
                        log::error!("Failed to register schedule {} on bootstrap: {}", rec.id, e);
                    }
                    if let Err(e) = storage.put_schedule(&rec) {
                        log::warn!(
                            "Failed to persist schedule {} after bootstrap register: {}",
                            rec.id,
                            e
                        );
                    }
                }
            }
        }
    }
    Ok(())
}

pub async fn register_schedule(
    bot: Bot,
    bot_deps: BotDependencies,
    record: &mut ScheduledPromptRecord,
) -> anyhow::Result<()> {
    log::info!(
        "Registering schedule: id={}, group={}, repeat={:?}, start={:02}:{:02} UTC",
        record.id,
        record.group_id,
        record.repeat,
        record.start_hour_utc,
        record.start_minute_utc
    );
    let schedule_id = record.id.clone();
    let scheduler = bot_deps.scheduler.clone();
    let group_chat_id = ChatId(record.group_id as i64);

    // Compute next_run_at if missing (UTC)
    if record.next_run_at.is_none() {
        let ts = add_interval_from(
            Utc::now().timestamp(),
            &record.repeat,
            record.start_hour_utc,
            record.start_minute_utc,
        );
        record.next_run_at = Some(ts);
    }

    let job = Job::new_async("0 * * * * *", move |_uuid, _l| {
        let bot = bot.clone();
        let bot_deps = bot_deps.clone();
        let schedule_id = schedule_id.clone();
        let group_chat_id = group_chat_id;
        Box::pin(async move {
            log::debug!("[sched:{}] tick", schedule_id);
            let storage = match ScheduledStorage::new(&bot_deps.db) {
                Ok(s) => s,
                Err(e) => {
                    log::error!("scheduled storage error: {}", e);
                    return;
                }
            };
            let mut rec = match storage.get_schedule(&schedule_id) {
                Some(r) => r,
                None => {
                    log::warn!("[sched:{}] schedule not found; skipping", schedule_id);
                    return;
                }
            };
            if !rec.active {
                log::debug!("[sched:{}] inactive; skipping", schedule_id);
                return;
            }

            // Overlap throttle
            let now_ts = Utc::now().timestamp();
            if let Some(locked) = rec.locked_until {
                if now_ts < locked {
                    log::debug!(
                        "[sched:{}] locked_until={} > now={}; skipping",
                        schedule_id,
                        locked,
                        now_ts
                    );
                    return;
                }
            }

            // Check timing conditions
            match rec.repeat {
                RepeatPolicy::None | RepeatPolicy::Daily => {
                    // Should run at specific hour:minute UTC
                    let now = Utc::now();
                    if now.minute() as u8 != rec.start_minute_utc {
                        log::trace!(
                            "[sched:{}] minute mismatch now={:02} want={:02}",
                            schedule_id,
                            now.minute(),
                            rec.start_minute_utc
                        );
                        return;
                    }
                    // For daily/none, enforce hour match
                    if now.hour() as u8 != rec.start_hour_utc {
                        log::trace!(
                            "[sched:{}] hour mismatch now={:02} want={:02}",
                            schedule_id,
                            now.hour(),
                            rec.start_hour_utc
                        );
                        return;
                    }
                    if let Some(next_at) = rec.next_run_at {
                        if now_ts < next_at {
                            log::trace!(
                                "[sched:{}] not yet due now={} next_at={}",
                                schedule_id,
                                now_ts,
                                next_at
                            );
                            return;
                        }
                    }
                }
                _ => {
                    // Interval-based gating by next_run_at only
                    if let Some(next_at) = rec.next_run_at {
                        if now_ts < next_at {
                            log::trace!(
                                "[sched:{}] not yet due (interval) now={} next_at={}",
                                schedule_id,
                                now_ts,
                                next_at
                            );
                            return;
                        }
                    }
                }
            }

            // Lock for 120s
            rec.locked_until = Some(now_ts + 120);
            if let Err(e) = storage.put_schedule(&rec) {
                log::warn!("Failed to persist lock for schedule {}: {}", schedule_id, e);
            }

            // Prepare AI execution
            let prefs = bot_deps
                .user_model_prefs
                .get_preferences(&rec.creator_username);
            let _model = prefs.chat_model.to_openai_model();
            let temperature = match prefs.chat_model {
                ChatModel::GPT41 | ChatModel::GPT41Mini | ChatModel::GPT4o => {
                    Some(prefs.temperature)
                }
                _ => None,
            };

            log::info!(
                "[sched:{}] triggering: group={}, repeat={:?}, prompt_len={}, temp={:?}",
                schedule_id,
                rec.group_id,
                rec.repeat,
                rec.prompt.len(),
                temperature
            );

            // Execute AI as group scheduled prompt
            let chat_model: Model = match prefs.chat_model {
                ChatModel::GPT41 => Model::GPT41,
                ChatModel::GPT41Mini => Model::GPT41Mini,
                ChatModel::GPT4o => Model::GPT4o,
                ChatModel::GPT5 => Model::GPT5,
                ChatModel::GPT5Mini => Model::GPT5Mini,
            };

            let creator_user_id = rec.creator_user_id;

            // Append a safety note only to the API input; not shown in Telegram or stored
            let prompt_for_api = format!("{}{}", rec.prompt, SCHEDULED_PROMPT_SUFFIX);
            let ai_call = bot_deps
                .ai
                .generate_response_for_schedule(
                    &prompt_for_api,
                    chat_model,
                    8192,
                    temperature,
                    None,
                    bot_deps.clone(),
                    rec.group_id.to_string(),
                    rec.conversation_response_id.clone(),
                    &rec.id,
                    creator_user_id,
                    rec.creator_username.clone(),
                )
                .await;

            match ai_call {
                Ok((ai_response, new_resp_id)) => {
                    // Send output
                    let text_out = ai_response.text.clone();
                    if let Some(image_data) = ai_response.image_data.clone() {
                        let photo = teloxide::types::InputFile::memory(image_data);
                        if text_out.trim().is_empty() {
                            match bot.send_photo(group_chat_id, photo).await {
                                Ok(msg) => log::info!(
                                    "[sched:{}] sent image to chat {} (msg_id={})",
                                    schedule_id,
                                    group_chat_id.0,
                                    msg.id.0
                                ),
                                Err(e) => log::error!(
                                    "[sched:{}] failed sending image to chat {}: {}",
                                    schedule_id,
                                    group_chat_id.0,
                                    e
                                ),
                            }
                        } else {
<<<<<<< HEAD
                            let caption = if text_out.len() > 1024 {
                                &text_out[..1024]
                            } else {
                                &text_out
                            };
                            match bot.send_photo(group_chat_id, photo).caption(caption).await {
                                Ok(msg) => log::info!(
                                    "[sched:{}] sent image with caption to chat {} (msg_id={})",
                                    schedule_id,
                                    group_chat_id.0,
                                    msg.id.0
                                ),
                                Err(e) => log::error!(
                                    "[sched:{}] failed sending image to chat {}: {}",
                                    schedule_id,
                                    group_chat_id.0,
                                    e
                                ),
=======
                            let caption = if text_out.len() > 1024 { &text_out[..1024] } else { &text_out };
                            match bot
                                .send_photo(group_chat_id, photo)
                                .caption(caption)
                                .parse_mode(ParseMode::Html)
                                .await
                            {
                                Ok(msg) => log::info!("[sched:{}] sent image with caption to chat {} (msg_id={})", schedule_id, group_chat_id.0, msg.id.0),
                                Err(e) => log::error!("[sched:{}] failed sending image to chat {}: {}", schedule_id, group_chat_id.0, e),
>>>>>>> 642a9c12
                            }
                            if text_out.len() > 1024 {
                                let chunks =
                                    send_long_message(&bot, group_chat_id, &text_out[1024..]).await;
                                log::info!(
                                    "[sched:{}] sent remainder text chunks={} total_len={} to chat {}",
                                    schedule_id,
                                    chunks,
                                    text_out.len().saturating_sub(1024),
                                    group_chat_id.0
                                );
                            }
                        }
                    } else {
                        let payload = if text_out.trim().is_empty() {
                            "_(The model processed the request but returned no text.)_".to_string()
                        } else {
                            text_out
                        };
                        let chunks = send_long_message(&bot, group_chat_id, &payload).await;
                        log::info!(
                            "[sched:{}] sent text chunks={} total_len={} to chat {}",
                            schedule_id,
                            chunks,
                            payload.len(),
                            group_chat_id.0
                        );
                    }

                    // Billing: charge group resource account like /g
                    let profile = env::var("PROFILE").unwrap_or_else(|_| "prod".to_string());
                    if profile != "dev" {
                        if let Some(group_credentials) =
                            bot_deps.group.get_credentials(group_chat_id)
                        {
                            let (web_search, file_search, image_gen, _) =
                                ai_response.get_tool_usage_counts();
                            if let Err(e) = create_purchase_request(
                                file_search,
                                web_search,
                                image_gen,
                                ai_response.total_tokens,
                                ai_response.model,
                                &group_credentials.jwt,
                                Some(rec.group_id.to_string()),
                                creator_user_id.to_string(),
                                bot_deps,
                            )
                            .await
                            {
                                log::error!(
                                    "[sched:{}] purchase request failed: {}",
                                    schedule_id,
                                    e
                                );
                            } else {
                                log::info!("[sched:{}] group purchase recorded", schedule_id);
                            }
                        } else {
                            log::error!(
                                "[sched:{}] group credentials not found for billing",
                                schedule_id
                            );
                        }
                    }

                    log::info!(
                        "[sched:{}] completed; stored new response_id and updated bookkeeping",
                        schedule_id
                    );
                    rec.conversation_response_id = Some(new_resp_id);
                }
                Err(e) => {
                    log::error!("Scheduled AI error: {}", e);
                    let _ = bot
                        .send_message(group_chat_id, format!("❌ Scheduled prompt failed: {}", e))
                        .await;
                }
            }

            // Update run bookkeeping and unlock
            rec.last_run_at = Some(now_ts);
            rec.run_count += 1;
            rec.locked_until = None;

            // Compute next_run_at
            rec.next_run_at = match rec.repeat {
                RepeatPolicy::None => {
                    rec.active = false;
                    None
                }
                _ => Some(add_interval_from(
                    Utc::now().timestamp(),
                    &rec.repeat,
                    rec.start_hour_utc,
                    rec.start_minute_utc,
                )),
            };

            if let Err(e) = storage.put_schedule(&rec) {
                log::warn!(
                    "Failed to persist schedule {} after run: {}",
                    schedule_id,
                    e
                );
            }
            log::debug!(
                "[sched:{}] next_run_at={:?} active={}",
                schedule_id,
                rec.next_run_at,
                rec.active
            );
        })
    })?;

    let id = scheduler.add(job).await?;
    record.scheduler_job_id = Some(id.to_string());
    Ok(())
}<|MERGE_RESOLUTION|>--- conflicted
+++ resolved
@@ -5,19 +5,13 @@
 };
 use tokio_cron_scheduler::Job;
 
-use crate::utils::{create_purchase_request, markdown_to_html};
+use crate::utils::create_purchase_request;
 use crate::{
     dependencies::BotDependencies,
     scheduled_prompts::dto::{RepeatPolicy, ScheduledPromptRecord},
     scheduled_prompts::storage::ScheduledStorage,
     user_model_preferences::dto::ChatModel,
 };
-<<<<<<< HEAD
-=======
-use crate::utils::create_purchase_request;
-use tokio::time::{sleep, Duration};
-use std::env;
->>>>>>> 642a9c12
 use open_ai_rust_responses_by_sshift::Model;
 use std::env;
 use tokio::time::{Duration, sleep};
@@ -449,13 +443,17 @@
                                 ),
                             }
                         } else {
-<<<<<<< HEAD
                             let caption = if text_out.len() > 1024 {
                                 &text_out[..1024]
                             } else {
                                 &text_out
                             };
-                            match bot.send_photo(group_chat_id, photo).caption(caption).await {
+                            match bot
+                                .send_photo(group_chat_id, photo)
+                                .caption(caption)
+                                .parse_mode(ParseMode::Html)
+                                .await
+                            {
                                 Ok(msg) => log::info!(
                                     "[sched:{}] sent image with caption to chat {} (msg_id={})",
                                     schedule_id,
@@ -468,17 +466,6 @@
                                     group_chat_id.0,
                                     e
                                 ),
-=======
-                            let caption = if text_out.len() > 1024 { &text_out[..1024] } else { &text_out };
-                            match bot
-                                .send_photo(group_chat_id, photo)
-                                .caption(caption)
-                                .parse_mode(ParseMode::Html)
-                                .await
-                            {
-                                Ok(msg) => log::info!("[sched:{}] sent image with caption to chat {} (msg_id={})", schedule_id, group_chat_id.0, msg.id.0),
-                                Err(e) => log::error!("[sched:{}] failed sending image to chat {}: {}", schedule_id, group_chat_id.0, e),
->>>>>>> 642a9c12
                             }
                             if text_out.len() > 1024 {
                                 let chunks =
