mod ai;
mod aptos;
mod assets;
mod bot;
mod callbacks;
mod credentials;
mod dao;
mod db;
mod group;
<<<<<<< HEAD
mod job;
=======
mod message_history;
>>>>>>> 108606ba
mod panora;
mod services;
mod user_conversation;
mod user_model_preferences;
mod utils;

mod dependencies;

use crate::{
    ai::{gcs::GcsImageUploader, handler::AI},
    aptos::handler::Aptos,
    credentials::handler::Auth,
    dao::dao::Dao,
    dependencies::BotDependencies,
    group::handler::Group,
    job::job_scheduler::schedule_jobs,
    panora::handler::Panora,
    services::handler::Services,
    user_conversation::handler::UserConversations,
    user_model_preferences::handler::UserModelPreferences,
};
use quark_core::helpers::bot_commands::QuarkState;
use std::env;
use std::sync::Arc;
use teloxide::dispatching::dialogue::InMemStorage;
use teloxide::prelude::*;
use teloxide::types::BotCommand;

use crate::assets::command_image_collector;
use crate::assets::media_aggregator;
use crate::bot::handler_tree::handler_tree;

#[tokio::main(flavor = "multi_thread", worker_threads = 4)]
async fn main() {
    dotenvy::dotenv().ok();
    tracing_subscriber::fmt::init();
    log::info!("Starting quark_bot...");

    let bot = Bot::from_env();
    let db = db::init_tree();
    let auth_db = db.open_tree("auth").expect("Failed to open auth tree");
    let group_db = db.open_tree("group").expect("Failed to open group tree");
    let openai_api_key = env::var("OPENAI_API_KEY").expect("OPENAI_API_KEY not set");
    let gcs_creds = env::var("STORAGE_CREDENTIALS").expect("STORAGE_CREDENTIALS not set");
    let bucket_name = env::var("GCS_BUCKET_NAME").expect("GCS_BUCKET_NAME not set");
    let aptos_network = env::var("APTOS_NETWORK").expect("APTOS_NETWORK not set");
    let contract_address = env::var("CONTRACT_ADDRESS").expect("CONTRACT_ADDRESS not set");
    let aptos_api_key = env::var("APTOS_API_KEY").unwrap_or_default();

    let google_cloud = GcsImageUploader::new(&gcs_creds, bucket_name)
        .await
        .expect("Failed to create GCS image uploader");

    let aptos = Aptos::new(aptos_network, contract_address, aptos_api_key);

    let min_deposit = env::var("MIN_DEPOSIT")
        .expect("MIN_DEPOSIT not set")
        .parse::<f64>()
        .expect("MIN_DEPOSIT must be a number");

    let panora = Panora::new(&db, aptos, min_deposit).expect("Failed to create Panora");

    // Create clone for dispatcher early to avoid move issues
    let panora_for_dispatcher = panora.clone();

    let auth = Auth::new(auth_db);
    let group = Group::new(group_db);

    // Execute token list updates immediately on startup
    let panora_startup = panora.clone();
    log::info!("Executing initial token list update on startup...");
    match panora_startup.set_panora_token_list().await {
        Ok(_) => log::info!("Successfully updated Panora token list on startup"),
        Err(e) => log::error!("Failed to update Panora token list on startup: {}", e),
    }

    // Execute token AI fees update immediately on startup
    let panora_startup2 = panora.clone();
    let token_address = panora_startup2.aptos.get_token_address().await;
    match token_address {
        Ok(token_address) => match panora_startup2.set_token_ai_fees(&token_address).await {
            Ok(_) => log::info!("Successfully updated Panora token AI fees on startup"),
            Err(e) => log::error!("Failed to update Panora token AI fees on startup: {}", e),
        },
        Err(e) => log::error!("Failed to get token address: {}", e),
    }

    let dao_db = db.open_tree("dao").expect("Failed to open dao tree");
    let dao = Dao::new(dao_db);

    schedule_jobs(panora.clone(), bot.clone(), dao.clone())
        .await
        .expect("Failed to schedule jobs");

<<<<<<< HEAD
    let ai = AI::new(openai_api_key.clone(), google_cloud);
=======
    log::info!("Panora token list cron job started (runs every hour)");

    let history_storage = teloxide::dispatching::dialogue::InMemStorage::<crate::message_history::MessageHistory>::new();

    let ai = AI::new(openai_api_key.clone(), google_cloud, panora.clone(), history_storage.clone());
>>>>>>> 108606ba

    let user_convos = UserConversations::new(&db).unwrap();
    let user_model_prefs = UserModelPreferences::new(&db).unwrap();
    let service = Services::new();

    let cmd_collector = Arc::new(command_image_collector::CommandImageCollector::new(
        bot.clone(),
    ));

    let media_aggregator = Arc::new(media_aggregator::MediaGroupAggregator::new(
        bot.clone(),
        ai.clone(),
        auth.clone(),
        group.clone(),
        user_model_prefs.clone(),
        db.clone(),
    ));

    let commands = vec![
        BotCommand::new("aptosconnect", "Open the Aptos Connect app."),
        BotCommand::new("help", "Display this text."),
        BotCommand::new("loginuser", "Log in as a user (DM only)."),
        BotCommand::new("logingroup", "Group login (under development)."),
        BotCommand::new("addfiles", "Upload files to your vector store (DM only)."),
        BotCommand::new("listfiles", "List files in your vector store (DM only)."),
        BotCommand::new("newchat", "Start a new conversation thread."),
        BotCommand::new("c", "prompt to chat AI with the bot."),
        BotCommand::new("r", "prompt to chat AI with the bot with reasoning."),
        BotCommand::new(
            "g",
            "prompt to chat AI with the bot in a group. (only admins can use this command)",
        ),
        BotCommand::new("walletaddress", "Get your wallet address."),
        BotCommand::new(
            "selectreasoningmodel",
            "Select reasoning model (O-series) and effort level.",
        ),
        BotCommand::new(
            "selectmodel",
            "Select chat model (4-series) and temperature.",
        ),
        BotCommand::new(
            "mysettings",
            "View your current model preferences (DM only).",
        ),
        BotCommand::new("sentinel", "Monitor system status (on/off)."),
        BotCommand::new("mod", "Moderate content (reply to message)."),
        BotCommand::new(
            "moderationrules",
            "Display the moderation rules to avoid getting muted.",
        ),
        BotCommand::new("balance", "Get your balance of a token."),
        BotCommand::new("groupwalletaddress", "Get the group's wallet address."),
        BotCommand::new("groupbalance", "Get the group's balance of a token."),
<<<<<<< HEAD
        BotCommand::new("daopreferences", "Set dao preferences."),
=======
        BotCommand::new("prices", "Display model pricing information."),
>>>>>>> 108606ba
    ];

    bot.set_my_commands(commands).await.unwrap();

    let bot_deps = BotDependencies {
        db: db.clone(),
        auth: auth.clone(),
        service: service.clone(),
        user_convos: user_convos.clone(),
        user_model_prefs: user_model_prefs.clone(),
        ai: ai.clone(),
        cmd_collector: cmd_collector.clone(),
        panora: panora_for_dispatcher.clone(),
        group: group.clone(),
        dao: dao.clone(),
        media_aggregator: media_aggregator.clone(),
    };

    Dispatcher::builder(bot.clone(), handler_tree())
<<<<<<< HEAD
        .dependencies(dptree::deps![InMemStorage::<QuarkState>::new(), bot_deps])
=======
        .dependencies(dptree::deps![
            InMemStorage::<QuarkState>::new(),
            history_storage.clone(),
            auth,
            group,
            db,
            service,
            user_convos,
            user_model_prefs,
            ai,
            media_aggregator,
            cmd_collector,
            panora_for_dispatcher
        ])
>>>>>>> 108606ba
        .enable_ctrlc_handler()
        .build()
        .dispatch()
        .await;
}<|MERGE_RESOLUTION|>--- conflicted
+++ resolved
@@ -7,11 +7,8 @@
 mod dao;
 mod db;
 mod group;
-<<<<<<< HEAD
 mod job;
-=======
 mod message_history;
->>>>>>> 108606ba
 mod panora;
 mod services;
 mod user_conversation;
@@ -28,6 +25,7 @@
     dependencies::BotDependencies,
     group::handler::Group,
     job::job_scheduler::schedule_jobs,
+    message_history::handler::MessageHistory,
     panora::handler::Panora,
     services::handler::Services,
     user_conversation::handler::UserConversations,
@@ -106,15 +104,7 @@
         .await
         .expect("Failed to schedule jobs");
 
-<<<<<<< HEAD
     let ai = AI::new(openai_api_key.clone(), google_cloud);
-=======
-    log::info!("Panora token list cron job started (runs every hour)");
-
-    let history_storage = teloxide::dispatching::dialogue::InMemStorage::<crate::message_history::MessageHistory>::new();
-
-    let ai = AI::new(openai_api_key.clone(), google_cloud, panora.clone(), history_storage.clone());
->>>>>>> 108606ba
 
     let user_convos = UserConversations::new(&db).unwrap();
     let user_model_prefs = UserModelPreferences::new(&db).unwrap();
@@ -128,9 +118,7 @@
         bot.clone(),
         ai.clone(),
         auth.clone(),
-        group.clone(),
         user_model_prefs.clone(),
-        db.clone(),
     ));
 
     let commands = vec![
@@ -169,12 +157,11 @@
         BotCommand::new("balance", "Get your balance of a token."),
         BotCommand::new("groupwalletaddress", "Get the group's wallet address."),
         BotCommand::new("groupbalance", "Get the group's balance of a token."),
-<<<<<<< HEAD
         BotCommand::new("daopreferences", "Set dao preferences."),
-=======
         BotCommand::new("prices", "Display model pricing information."),
->>>>>>> 108606ba
     ];
+
+    let history_storage = InMemStorage::<MessageHistory>::new();
 
     bot.set_my_commands(commands).await.unwrap();
 
@@ -190,27 +177,11 @@
         group: group.clone(),
         dao: dao.clone(),
         media_aggregator: media_aggregator.clone(),
+        history_storage: history_storage.clone(),
     };
 
     Dispatcher::builder(bot.clone(), handler_tree())
-<<<<<<< HEAD
         .dependencies(dptree::deps![InMemStorage::<QuarkState>::new(), bot_deps])
-=======
-        .dependencies(dptree::deps![
-            InMemStorage::<QuarkState>::new(),
-            history_storage.clone(),
-            auth,
-            group,
-            db,
-            service,
-            user_convos,
-            user_model_prefs,
-            ai,
-            media_aggregator,
-            cmd_collector,
-            panora_for_dispatcher
-        ])
->>>>>>> 108606ba
         .enable_ctrlc_handler()
         .build()
         .dispatch()
