--- conflicted
+++ resolved
@@ -3,17 +3,13 @@
 use chrono::{DateTime, Utc};
 use open_ai_rust_responses_by_sshift::Model;
 use quark_core::helpers::dto::{AITool, PurchaseRequest, ToolUsage};
+use regex::Regex;
 use std::env;
-use regex::Regex;
-<<<<<<< HEAD
-use std::{collections::HashMap, env};
 use teloxide::{
     Bot,
     prelude::*,
     types::{ChatId, UserId},
 };
-=======
->>>>>>> 4d48fd6a
 
 use crate::dependencies::BotDependencies;
 
@@ -93,81 +89,6 @@
     }
 }
 
-<<<<<<< HEAD
-/// Convert a limited subset of Markdown (headings, bold, links, horizontal rule, code blocks)
-/// into Telegram-compatible HTML so we can send messages with `ParseMode::Html`.
-/// This is intentionally simple and avoids escaping edge-cases; it covers the
-/// patterns we expect GPT-generated content to use.
-pub fn markdown_to_html(md: &str) -> String {
-    let mut html = teloxide::utils::html::escape(md);
-
-    // --- Step 1: Isolate code blocks (both inline and multi-line) to prevent nested parsing ---
-    // We replace code content with placeholders and process them last to avoid
-    // issues where markdown (like links) inside a code block is processed,
-    // or a link URL containing special characters is broken.
-
-    let mut code_blocks = HashMap::new();
-    let mut counter = 0;
-
-    // Handle multi-line code blocks first (```...```)
-    let re_code_block = Regex::new(r"```(?:[a-zA-Z0-9_+-]*\n)?((?s).*?)```").unwrap();
-    html = re_code_block
-        .replace_all(&html, |caps: &regex::Captures| {
-            let placeholder = format!("__QUARK_CODE_BLOCK_{}__", counter);
-            let code_content = &caps[1];
-            // For multi-line code blocks, we use <pre> tags for proper formatting
-            code_blocks.insert(placeholder.clone(), format!("<pre>{}</pre>", code_content));
-            counter += 1;
-            placeholder
-        })
-        .to_string();
-
-    // Handle inline code (single backticks)
-    let re_code = Regex::new(r"`(.*?)`").unwrap();
-    html = re_code
-        .replace_all(&html, |caps: &regex::Captures| {
-            let placeholder = format!("__QUARK_CODE_{}__", counter);
-            let code_content = &caps[1];
-            // For inline code, we use <code> tags
-            code_blocks.insert(
-                placeholder.clone(),
-                format!("<code>{}</code>", code_content),
-            );
-            counter += 1;
-            placeholder
-        })
-        .to_string();
-
-    // --- Step 2: Process standard Markdown on the remaining text ---
-
-    // Horizontal rule --- → plain em-dash line (HTML <hr> not allowed by Telegram)
-    let re_hr = Regex::new(r"(?m)^---+").unwrap();
-    html = re_hr.replace_all(&html, "———").to_string();
-
-    // Headings (#, ##, ###) → <b>…</b>
-    let re_h1 = Regex::new(r"(?m)^#{1,3}\s+(.*)").unwrap();
-    html = re_h1
-        .replace_all(&html, |caps: &regex::Captures| {
-            format!("<b>{}</b>", &caps[1])
-        })
-        .to_string();
-
-    // Bold **text** → <b>text</b>
-    let re_bold = Regex::new(r"\*\*(.*?)\*\*").unwrap();
-    html = re_bold.replace_all(&html, "<b>$1</b>").to_string();
-
-    // Links [text](url) → <a href="url">text</a>
-    let re_link = Regex::new(r"\[(.*?)\]\((.*?)\)").unwrap();
-    html = re_link
-        .replace_all(&html, "<a href=\"$2\">$1</a>")
-        .to_string();
-
-    // --- Step 3: Restore code blocks with proper HTML tags ---
-    for (placeholder, code_html) in code_blocks {
-        html = html.replace(&placeholder, &code_html);
-=======
-
-
 // Minimal markdown to Telegram-HTML converter supporting triple backtick fences
 pub fn markdown_to_html(input: &str) -> String {
     // Handle fenced code blocks ```lang\n...\n```
@@ -194,7 +115,6 @@
             html.push_str(line);
             html.push('\n');
         }
->>>>>>> 4d48fd6a
     }
     html
 }
